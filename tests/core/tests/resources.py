import base64
import copy
import datetime
from decimal import Decimal
import django
from django.conf import settings
from django.contrib.auth.models import User
from django.core.cache import cache
from django.core.exceptions import FieldError, MultipleObjectsReturned
from django.core import mail
from django.core.urlresolvers import reverse
from django import forms
from django.http import HttpRequest, QueryDict, Http404
from django.test import TestCase
from django.utils import dateformat
from tastypie.authentication import BasicAuthentication
from tastypie.authorization import Authorization
from tastypie.bundle import Bundle
from tastypie.exceptions import InvalidFilterError, InvalidSortError, ImmediateHttpResponse, BadRequest, NotFound
from tastypie import fields
from tastypie.paginator import Paginator
from tastypie.resources import Resource, ModelResource, ALL, ALL_WITH_RELATIONS, convert_post_to_put, convert_post_to_patch
from tastypie.serializers import Serializer
from tastypie.throttle import CacheThrottle
from tastypie.utils import aware_datetime, make_naive, now
from tastypie.validation import Validation, FormValidation
from core.models import Note, Subject, MediaBit, AutoNowNote
from core.tests.mocks import MockRequest
from core.utils import SimpleHandler
try:
    import json
except ImportError:
    import simplejson as json

class NoteNoAuthorization(Authorization):
    def to_read(self, bundle):
        if bundle.obj and bundle.obj.title:
            return False

        return True

    def to_add(self, bundle):
        if bundle.obj and bundle.obj.title:
            return False

        return True

    def to_change(self, bundle):
        if bundle.obj and bundle.obj.title:
            return False

        return True

    def to_delete(self, bundle):
        if bundle.obj and bundle.obj.title:
            return False

        return True

class CustomSerializer(Serializer):
    pass


class TestObject(object):
    name = None
    view_count = None
    date_joined = None


class BasicResource(Resource):
    name = fields.CharField(attribute='name')
    view_count = fields.IntegerField(attribute='view_count', default=0)
    date_joined = fields.DateTimeField(null=True)

    class Meta:
        object_class = TestObject
        resource_name = 'basic'

    def dehydrate_date_joined(self, bundle):
        if getattr(bundle.obj, 'date_joined', None) is not None:
            return bundle.obj.date_joined

        if bundle.data.get('date_joined') is not None:
            return bundle.data.get('date_joined')

        return aware_datetime(2010, 3, 27, 22, 30, 0)

    def hydrate_date_joined(self, bundle):
        bundle.obj.date_joined = bundle.data['date_joined']
        return bundle


class AnotherBasicResource(BasicResource):
    name = fields.CharField(attribute='name')
    view_count = fields.IntegerField(attribute='view_count', default=0)
    date_joined = fields.DateField(attribute='created')
    is_active = fields.BooleanField(attribute='is_active', default=True)
    aliases = fields.ListField(attribute='aliases', null=True)
    meta = fields.DictField(attribute='metadata', null=True)
    owed = fields.DecimalField(attribute='money_owed', null=True)

    class Meta:
        object_class = TestObject
        resource_name = 'anotherbasic'

    def dehydrate(self, bundle):
        if hasattr(bundle.obj, 'bar'):
            bundle.data['bar'] = bundle.obj.bar

        bundle.data['aliases'] = ['Mr. Smith', 'John Doe']
        bundle.data['meta'] = {'threat': 'high'}
        bundle.data['owed'] = Decimal('102.57')
        return bundle

    def hydrate(self, bundle):
        if 'bar' in bundle.data:
            bundle.obj.bar = 'O HAI BAR!'

        return bundle


class NoUriBasicResource(BasicResource):
    name = fields.CharField(attribute='name')
    view_count = fields.IntegerField(attribute='view_count', default=0)
    date_joined = fields.DateTimeField(null=True)

    class Meta:
        object_class = TestObject
        include_resource_uri = False


class NullableNameResource(Resource):
    name = fields.CharField(attribute='name', null=True)

    class Meta:
        object_class = TestObject
        resource_name = 'nullable_name'


class MangledBasicResource(BasicResource):
    class Meta:
        object_class = TestObject
        resource_name = 'mangledbasic'

    def alter_list_data_to_serialize(self, request, data_dict):
        if isinstance(data_dict, dict):
            if 'meta' in data_dict:
                # Get rid of the "meta".
                del(data_dict['meta'])
                # Rename the objects.
                data_dict['testobjects'] = copy.copy(data_dict['objects'])
                del(data_dict['objects'])

        return data_dict

    def alter_deserialized_detail_data(self, request, bundle_or_list):
        # Automatically shove in the user.
        if isinstance(bundle_or_list, Bundle):
            # Handle the detail.
            bundle_or_list.data['user'] = request.user
        elif isinstance(bundle_or_list, list):
            # Handle the list.
            for obj_data in bundle_or_list:
                obj_data['user'] = request.user

        return bundle_or_list


class MROBaseFieldResourceA(Resource):
    test = fields.CharField(default='test_a')


class MROBaseFieldResourceB(Resource):
    test = fields.CharField(default='test_b')
    name = fields.CharField(default='Mr. Field')


class MROFieldResource(MROBaseFieldResourceA, MROBaseFieldResourceB):
    pass


class ConvertTestCase(TestCase):
    def test_to_put(self):
        request = HttpRequest()
        request.method = 'PUT'
        # Obviously not the right data, but we just need to make sure it gets
        # removed.
        request._post = 'foo'
        request._files = 'bar'
        request.POST = {
            'test': 'thing'
        }
        # Make Django happy.
        request._read_started = False
        request._raw_post_data = request._body = ''

        modified = convert_post_to_put(request)
        self.assertEqual(modified.method, 'PUT')
        self.assertEqual(len(modified._post), 0)
        self.assertEqual(len(modified._files), 0)
        self.assertEqual(modified.POST, {'test': 'thing'})
        self.assertEqual(modified.PUT, {'test': 'thing'})

    def test_to_patch(self):
        request = HttpRequest()
        request.method = 'PATCH'
        # Obviously not the right data, but we just need to make sure it gets
        # removed.
        request._post = 'foo'
        request._files = 'bar'
        request.POST = {
            'test': 'thing'
        }
        # Make Django happy.
        request._read_started = False
        request._raw_post_data = request._body = ''

        modified = convert_post_to_patch(request)
        self.assertEqual(modified.method, 'PATCH')
        self.assertEqual(len(modified._post), 0)
        self.assertEqual(len(modified._files), 0)
        self.assertEqual(modified.POST, {'test': 'thing'})
        self.assertEqual(modified.PATCH, {'test': 'thing'})


class ResourceTestCase(TestCase):
    def test_fields(self):
        basic = BasicResource()
        self.assertEqual(len(basic.fields), 4)
        self.assert_('name' in basic.fields)
        self.assertEqual(isinstance(basic.fields['name'], fields.CharField), True)
        self.assertEqual(basic.fields['name']._resource, basic.__class__)
        self.assertEqual(basic.fields['name'].instance_name, 'name')
        self.assert_('view_count' in basic.fields)
        self.assertEqual(isinstance(basic.fields['view_count'], fields.IntegerField), True)
        self.assertEqual(basic.fields['view_count']._resource, basic.__class__)
        self.assertEqual(basic.fields['view_count'].instance_name, 'view_count')
        self.assert_('date_joined' in basic.fields)
        self.assertEqual(isinstance(basic.fields['date_joined'], fields.DateTimeField), True)
        self.assertEqual(basic.fields['date_joined']._resource, basic.__class__)
        self.assertEqual(basic.fields['date_joined'].instance_name, 'date_joined')
        self.assert_('resource_uri' in basic.fields)
        self.assertEqual(isinstance(basic.fields['resource_uri'], fields.CharField), True)
        self.assertEqual(basic.fields['resource_uri']._resource, basic.__class__)
        self.assertEqual(basic.fields['resource_uri'].instance_name, 'resource_uri')
        self.assertEqual(basic._meta.resource_name, 'basic')

        another = AnotherBasicResource()
        self.assertEqual(len(another.fields), 8)
        self.assert_('name' in another.fields)
        self.assertEqual(isinstance(another.name, fields.CharField), True)
        self.assertEqual(another.fields['name']._resource, another.__class__)
        self.assertEqual(another.fields['name'].instance_name, 'name')
        self.assert_('view_count' in another.fields)
        self.assertEqual(isinstance(another.view_count, fields.IntegerField), True)
        self.assertEqual(another.fields['view_count']._resource, another.__class__)
        self.assertEqual(another.fields['view_count'].instance_name, 'view_count')
        self.assert_('date_joined' in another.fields)
        self.assertEqual(isinstance(another.date_joined, fields.DateField), True)
        self.assertEqual(another.fields['date_joined']._resource, another.__class__)
        self.assertEqual(another.fields['date_joined'].instance_name, 'date_joined')
        self.assert_('is_active' in another.fields)
        self.assertEqual(isinstance(another.is_active, fields.BooleanField), True)
        self.assertEqual(another.fields['is_active']._resource, another.__class__)
        self.assertEqual(another.fields['is_active'].instance_name, 'is_active')
        self.assert_('aliases' in another.fields)
        self.assertEqual(isinstance(another.aliases, fields.ListField), True)
        self.assertEqual(another.fields['aliases']._resource, another.__class__)
        self.assertEqual(another.fields['aliases'].instance_name, 'aliases')
        self.assert_('meta' in another.fields)
        self.assertEqual(isinstance(another.meta, fields.DictField), True)
        self.assertEqual(another.fields['meta']._resource, another.__class__)
        self.assertEqual(another.fields['meta'].instance_name, 'meta')
        self.assert_('owed' in another.fields)
        self.assertEqual(isinstance(another.owed, fields.DecimalField), True)
        self.assertEqual(another.fields['owed']._resource, another.__class__)
        self.assertEqual(another.fields['owed'].instance_name, 'owed')
        self.assert_('resource_uri' in another.fields)
        self.assertEqual(isinstance(another.resource_uri, fields.CharField), True)
        self.assertEqual(another.fields['resource_uri']._resource, another.__class__)
        self.assertEqual(another.fields['resource_uri'].instance_name, 'resource_uri')
        self.assertEqual(another._meta.resource_name, 'anotherbasic')

        nouri = NoUriBasicResource()
        self.assertEqual(len(nouri.fields), 3)
        self.assert_('name' in nouri.fields)
        self.assertEqual(isinstance(nouri.name, fields.CharField), True)
        self.assertEqual(nouri.fields['name']._resource, nouri.__class__)
        self.assertEqual(nouri.fields['name'].instance_name, 'name')
        self.assert_('view_count' in nouri.fields)
        self.assertEqual(isinstance(nouri.view_count, fields.IntegerField), True)
        self.assertEqual(nouri.fields['view_count']._resource, nouri.__class__)
        self.assertEqual(nouri.fields['view_count'].instance_name, 'view_count')
        self.assert_('date_joined' in nouri.fields)
        self.assertEqual(isinstance(nouri.date_joined, fields.DateTimeField), True)
        self.assertEqual(nouri.fields['date_joined']._resource, nouri.__class__)
        self.assertEqual(nouri.fields['date_joined'].instance_name, 'date_joined')
        # Note - automatic resource naming.
        self.assertEqual(nouri._meta.resource_name, 'nouribasic')

    def test_inheritance(self):
        mrofr = MROFieldResource()
        self.assertEqual(len(mrofr.fields), 3)
        self.assertEqual(mrofr.fields['test'].default, 'test_a')
        self.assertEqual(mrofr.fields['name'].default, 'Mr. Field')

    def test_full_dehydrate(self):
        test_object_1 = TestObject()
        test_object_1.name = 'Daniel'
        test_object_1.view_count = 12
        test_object_1.date_joined = aware_datetime(2010, 3, 30, 9, 0, 0)
        test_object_1.foo = "Hi, I'm ignored."

        basic = BasicResource()
        test_bundle_1 = basic.build_bundle(obj=test_object_1)

        # Sanity check.
        self.assertEqual(basic.name.value, None)
        self.assertEqual(basic.view_count.value, None)
        self.assertEqual(basic.date_joined.value, None)

        bundle_1 = basic.full_dehydrate(test_bundle_1)
        self.assertEqual(bundle_1.data['name'], 'Daniel')
        self.assertEqual(bundle_1.data['view_count'], 12)
        self.assertEqual(bundle_1.data['date_joined'].year, 2010)
        self.assertEqual(bundle_1.data['date_joined'].day, 30)
        self.assertEqual(bundle_1.data.get('bar'), None)

        # Now check the fallback behaviors.
        test_object_2 = TestObject()
        test_object_2.name = 'Daniel'
        basic_2 = BasicResource()
        test_bundle_2 = basic_2.build_bundle(obj=test_object_2)

        bundle_2 = basic_2.full_dehydrate(test_bundle_2)
        self.assertEqual(bundle_2.data['name'], 'Daniel')
        self.assertEqual(bundle_2.data['view_count'], 0)
        self.assertEqual(bundle_2.data['date_joined'].year, 2010)
        self.assertEqual(bundle_2.data['date_joined'].day, 27)

        test_object_3 = TestObject()
        test_object_3.name = 'Joe'
        test_object_3.view_count = 5
        test_object_3.created = aware_datetime(2010, 3, 29, 11, 0, 0)
        test_object_3.is_active = False
        test_object_3.bar = "But sometimes I'm not ignored!"
        another_1 = AnotherBasicResource()
        test_bundle_3 = another_1.build_bundle(obj=test_object_3)

        another_bundle_1 = another_1.full_dehydrate(test_bundle_3)
        self.assertEqual(another_bundle_1.data['name'], 'Joe')
        self.assertEqual(another_bundle_1.data['view_count'], 5)
        self.assertEqual(another_bundle_1.data['date_joined'].year, 2010)
        self.assertEqual(another_bundle_1.data['date_joined'].day, 29)
        self.assertEqual(another_bundle_1.data['is_active'], False)
        self.assertEqual(another_bundle_1.data['aliases'], ['Mr. Smith', 'John Doe'])
        self.assertEqual(another_bundle_1.data['meta'], {'threat': 'high'})
        self.assertEqual(another_bundle_1.data['owed'], Decimal('102.57'))
        self.assertEqual(another_bundle_1.data['bar'], "But sometimes I'm not ignored!")

    def test_full_hydrate(self):
        basic = BasicResource()
        basic_bundle_1 = Bundle(data={
            'name': 'Daniel',
            'view_count': 6,
            'date_joined': aware_datetime(2010, 2, 15, 12, 0, 0)
        })

        # Now load up the data.
        hydrated = basic.full_hydrate(basic_bundle_1)

        self.assertEqual(hydrated.data['name'], 'Daniel')
        self.assertEqual(hydrated.data['view_count'], 6)
        self.assertEqual(hydrated.data['date_joined'], aware_datetime(2010, 2, 15, 12, 0, 0))
        self.assertEqual(hydrated.obj.name, 'Daniel')
        self.assertEqual(hydrated.obj.view_count, 6)
        self.assertEqual(hydrated.obj.date_joined, aware_datetime(2010, 2, 15, 12, 0, 0))

        another = AnotherBasicResource()
        another_bundle_1 = Bundle(data={
            'name': 'Daniel',
            'view_count': 6,
            'date_joined': aware_datetime(2010, 2, 15, 12, 0, 0),
            'aliases': ['test', 'test1'],
            'meta': {'foo': 'bar'},
            'owed': '12.53',
        })

        # Now load up the data (without the ``bar`` key).
        hydrated = another.full_hydrate(another_bundle_1)

        self.assertEqual(hydrated.data['name'], 'Daniel')
        self.assertEqual(hydrated.data['view_count'], 6)
        self.assertEqual(hydrated.data['date_joined'], aware_datetime(2010, 2, 15, 12, 0, 0))
        self.assertEqual(hydrated.data['aliases'], ['test', 'test1'])
        self.assertEqual(hydrated.data['meta'], {'foo': 'bar'})
        self.assertEqual(hydrated.data['owed'], '12.53')
        self.assertEqual(hydrated.obj.name, 'Daniel')
        self.assertEqual(hydrated.obj.view_count, 6)
        self.assertEqual(hydrated.obj.date_joined, aware_datetime(2010, 2, 15, 12, 0, 0))
        self.assertEqual(hasattr(hydrated.obj, 'bar'), False)

        another_bundle_2 = Bundle(data={
            'name': 'Daniel',
            'view_count': 6,
            'date_joined': aware_datetime(2010, 2, 15, 12, 0, 0),
            'bar': True,
        })

        # Now load up the data (this time with the ``bar`` key).
        hydrated = another.full_hydrate(another_bundle_2)

        self.assertEqual(hydrated.data['name'], 'Daniel')
        self.assertEqual(hydrated.data['view_count'], 6)
        self.assertEqual(hydrated.data['date_joined'], aware_datetime(2010, 2, 15, 12, 0, 0))
        self.assertEqual(hydrated.obj.name, 'Daniel')
        self.assertEqual(hydrated.obj.view_count, 6)
        self.assertEqual(hydrated.obj.date_joined, aware_datetime(2010, 2, 15, 12, 0, 0))
        self.assertEqual(hydrated.obj.bar, 'O HAI BAR!')

        # Test that a nullable value with a previous non-null value
        # can be set to None.
        nullable = NullableNameResource()
        obj = nullable._meta.object_class()
        obj.name = "Daniel"
        null_bundle = Bundle(obj=obj, data={'name': None})
        hydrated = nullable.full_hydrate(null_bundle)

        self.assertTrue(hydrated.obj.name is None)

        # Test that a nullable value with a previous non-null value
        # is not overridden if no value was given
        obj = nullable._meta.object_class()
        obj.name = "Daniel"
        empty_null_bundle = Bundle(obj=obj, data={})
        hydrated = nullable.full_hydrate(empty_null_bundle)

        self.assertEquals(hydrated.obj.name, "Daniel")

    def test_obj_get_list(self):
        basic = BasicResource()
        self.assertRaises(NotImplementedError, basic.obj_get_list)

    def test_obj_delete_list(self):
        basic = BasicResource()
        self.assertRaises(NotImplementedError, basic.obj_delete_list)

    def test_obj_get(self):
        basic = BasicResource()
        self.assertRaises(NotImplementedError, basic.obj_get, pk=1)

    def test_obj_create(self):
        basic = BasicResource()
        bundle = Bundle()
        self.assertRaises(NotImplementedError, basic.obj_create, bundle)

    def test_obj_update(self):
        basic = BasicResource()
        bundle = Bundle()
        self.assertRaises(NotImplementedError, basic.obj_update, bundle)

    def test_obj_delete(self):
        basic = BasicResource()
        self.assertRaises(NotImplementedError, basic.obj_delete)

    def test_rollback(self):
        basic = BasicResource()
        bundles_seen = []
        self.assertRaises(NotImplementedError, basic.rollback, bundles_seen)

    def adjust_schema(self, schema_dict):
        for field, field_info in schema_dict['fields'].items():
            if isinstance(field_info['default'], fields.NOT_PROVIDED):
                schema_dict['fields'][field]['default'] = 'No default provided.'

        return schema_dict

    def test_build_schema(self):
        basic = BasicResource()
        schema = self.adjust_schema(basic.build_schema())
        self.assertEqual(schema, {
            'allowed_detail_http_methods': ['get', 'post', 'put', 'delete', 'patch'],
            'allowed_list_http_methods': ['get', 'post', 'put', 'delete', 'patch'],
            'default_format': 'application/json',
            'default_limit': 20,
            'fields': {
                'date_joined': {
                    'blank': False,
                    'default': 'No default provided.',
                    'help_text': 'A date & time as a string. Ex: "2010-11-10T03:07:43"',
                    'nullable': True,
                    'readonly': False,
                    'type': 'datetime',
                    'unique': False
                },
                'name': {
                    'blank': False,
                    'default': 'No default provided.',
                    'help_text': 'Unicode string data. Ex: "Hello World"',
                    'nullable': False,
                    'readonly': False,
                    'type': 'string',
                    'unique': False
                },
                'resource_uri': {
                    'blank': False,
                    'default': 'No default provided.',
                    'help_text': 'Unicode string data. Ex: "Hello World"',
                    'nullable': False,
                    'readonly': True,
                    'type': 'string',
                    'unique': False
                },
                'view_count': {
                    'blank': False,
                    'default': 0,
                    'help_text': 'Integer data. Ex: 2673',
                    'nullable': False,
                    'readonly': False,
                    'type': 'integer',
                    'unique': False
                }
            }
        })

        basic = BasicResource()
        basic._meta.ordering = ['date_joined', 'name']
        basic._meta.filtering = {'date_joined': ['gt', 'gte'], 'name': ALL}
        schema = self.adjust_schema(basic.build_schema())
        self.assertEqual(schema, {
            'filtering': {
                'name': 1,
                'date_joined': ['gt', 'gte']
            },
            'allowed_detail_http_methods': ['get', 'post', 'put', 'delete', 'patch'],
            'ordering': ['date_joined', 'name'],
            'fields': {
                'view_count': {
                    'nullable': False,
                    'default': 0,
                    'readonly': False,
                    'blank': False,
                    'help_text': 'Integer data. Ex: 2673',
                    'unique': False,
                    'type': 'integer'
                },
                'date_joined': {
                    'nullable': True,
                    'default': 'No default provided.',
                    'readonly': False,
                    'blank': False,
                    'help_text': 'A date & time as a string. Ex: "2010-11-10T03:07:43"',
                    'unique': False,
                    'type': 'datetime'
                },
                'name': {
                    'nullable': False,
                    'default': 'No default provided.',
                    'readonly': False,
                    'blank': False,
                    'help_text': 'Unicode string data. Ex: "Hello World"',
                    'unique': False,
                    'type': 'string'
                },
                'resource_uri': {
                    'nullable': False,
                    'default': 'No default provided.',
                    'readonly': True,
                    'blank': False,
                    'help_text': 'Unicode string data. Ex: "Hello World"',
                    'unique': False,
                    'type': 'string'
                }
            },
            'default_format': 'application/json',
            'default_limit': 20,
            'allowed_list_http_methods': ['get', 'post', 'put', 'delete', 'patch']
        })

    def test_subclassing(self):
        class CommonMeta:
            default_format = 'application/xml'

        class MiniResource(Resource):
            abcd = fields.CharField(default='abcd')
            efgh = fields.IntegerField(default=1234)

            class Meta:
                resource_name = 'mini'

        mini = MiniResource()
        self.assertEqual(len(mini.fields), 3)

        class AnotherMiniResource(MiniResource):
            ijkl = fields.BooleanField(default=True)

            class Meta(CommonMeta):
                resource_name = 'anothermini'

        another = AnotherMiniResource()
        self.assertEqual(len(another.fields), 4)
        self.assertEqual(another._meta.default_format, 'application/xml')

    def test_method_check(self):
        basic = BasicResource()
        request = HttpRequest()
        request.method = 'GET'
        request.GET = {'format': 'json'}

        # No allowed methods. Kaboom.
        self.assertRaises(ImmediateHttpResponse, basic.method_check, request)

        try:
            basic.method_check(request)
            self.fail("Should have thrown an exception.")
        except ImmediateHttpResponse, e:
            self.assertEqual(e.response['Allow'], '')

        # Not an allowed request.
        self.assertRaises(ImmediateHttpResponse, basic.method_check, request, allowed=['post'])

        try:
            basic.method_check(request, allowed=['post'])
            self.fail("Should have thrown an exception.")
        except ImmediateHttpResponse, e:
            self.assertEqual(e.response['Allow'], 'POST')

        # Allowed (single).
        request_method = basic.method_check(request, allowed=['get'])
        self.assertEqual(request_method, 'get')

        # Allowed (multiple).
        request_method = basic.method_check(request, allowed=['post', 'get', 'put'])
        self.assertEqual(request_method, 'get')

        request = HttpRequest()
        request.method = 'POST'
        request.POST = {'format': 'json'}

        # Not an allowed request.
        self.assertRaises(ImmediateHttpResponse, basic.method_check, request, allowed=['get'])

        try:
            basic.method_check(request, allowed=['get', 'put', 'delete', 'patch'])
            self.fail("Should have thrown an exception.")
        except ImmediateHttpResponse, e:
            self.assertEqual(e.response['Allow'], 'GET,PUT,DELETE,PATCH')

        # Allowed (multiple).
        request_method = basic.method_check(request, allowed=['post', 'get', 'put'])
        self.assertEqual(request_method, 'post')

    def test_auth_check(self):
        basic = BasicResource()
        request = HttpRequest()
        request.GET = {'format': 'json'}

        # Allowed (single).
        try:
            basic.is_authenticated(request)
        except:
            self.fail()

    def test_create_response(self):
        basic = BasicResource()
        request = HttpRequest()
        request.GET = {'format': 'json'}

        data = {'hello': 'world'}
        output = basic.create_response(request, data)
        self.assertEqual(output.status_code, 200)
        self.assertEqual(output.content, '{"hello": "world"}')

        request.GET = {'format': 'xml'}
        data = {'objects': [{'hello': 'world', 'abc': 123}], 'meta': {'page': 1}}
        output = basic.create_response(request, data)
        self.assertEqual(output.status_code, 200)
        self.assertEqual(output.content, '<?xml version=\'1.0\' encoding=\'utf-8\'?>\n<response><objects type="list"><object type="hash"><abc type="integer">123</abc><hello>world</hello></object></objects><meta type="hash"><page type="integer">1</page></meta></response>')

    def test_mangled(self):
        mangled = MangledBasicResource()
        request = HttpRequest()
        request.GET = {'format': 'json'}
        request.user = 'mr_authed'

        data = Bundle(data={'hello': 'world'})
        output = mangled.alter_deserialized_detail_data(request, data)
        self.assertEqual(output.data, {'hello': 'world', 'user': 'mr_authed'})

        request.GET = {'format': 'xml'}
        data = {'objects': [{'hello': 'world', 'abc': 123}], 'meta': {'page': 1}}
        output = mangled.alter_list_data_to_serialize(request, data)
        self.assertEqual(output, {'testobjects': [{'abc': 123, 'hello': 'world'}]})


# ====================
# Model-based tests...
# ====================


class NoteResource(ModelResource):
    class Meta:
        resource_name = 'notes'
        filtering = {
            'content': ['startswith', 'exact'],
            'title': ALL,
            'slug': ['exact'],
        }
        ordering = ['title', 'slug', 'resource_uri']
        queryset = Note.objects.filter(is_active=True)
        authorization = Authorization()

    def get_resource_uri(self, bundle_or_obj):
        return '/api/v1/notes/%s/' % bundle_or_obj.obj.id


class LightlyCustomNoteResource(NoteResource):
    class Meta:
        resource_name = 'noteish'
        allowed_methods = ['get']
        queryset = Note.objects.filter(is_active=True)


class TinyLimitNoteResource(NoteResource):
    class Meta:
        limit = 3
        resource_name = 'littlenote'
        allowed_methods = ['get']
        queryset = Note.objects.filter(is_active=True)


class AlwaysDataNoteResource(NoteResource):
    class Meta:
        resource_name = 'alwaysdatanote'
        queryset = Note.objects.filter(is_active=True)
        always_return_data = True
        authorization = Authorization()


class VeryCustomNoteResource(NoteResource):
    author = fields.CharField(attribute='author__username')
    constant = fields.IntegerField(default=20)

    class Meta:
        limit = 50
        resource_name = 'notey'
        serializer = CustomSerializer()
        list_allowed_methods = ['get']
        detail_allowed_methods = ['get', 'post', 'put']
        queryset = Note.objects.all()
        fields = ['title', 'content', 'created', 'is_active']


class AutoNowNoteResource(ModelResource):
    class Meta:
        resource_name = 'autonownotes'
        queryset = AutoNowNote.objects.filter(is_active=True)

    def get_resource_uri(self, bundle_or_obj):
        return '/api/v1/autonownotes/%s/' % bundle_or_obj.obj.id


class CustomPaginator(Paginator):
    def page(self):
        data = super(CustomPaginator, self).page()
        data['extra'] = 'Some extra stuff here.'
        return data


class CustomPageNoteResource(NoteResource):
    class Meta:
        limit = 10
        resource_name = 'pagey'
        paginator_class = CustomPaginator
        queryset = Note.objects.all()


<<<<<<< HEAD
class NoAuthorizationNoteResource(NoteResource):
    class Meta:
        resource_name = 'noauthnote'
        queryset = Note.objects.all()
        authorization = NoteNoAuthorization()
=======
class AlwaysUserNoteResource(NoteResource):
    class Meta:
        resource_name = 'noteish'
        queryset = Note.objects.filter(is_active=True)
        authorization = Authorization()

    def get_object_list(self, request):
        return super(AlwaysUserNoteResource, self).get_object_list(request).filter(author=request.user)

>>>>>>> 9ebf9708

class UserResource(ModelResource):
    class Meta:
        queryset = User.objects.all()
        authorization = Authorization()

    def get_resource_uri(self, bundle_or_obj):
        return '/api/v1/users/%s/' % bundle_or_obj.obj.id


class DetailedNoteResource(ModelResource):
    user = fields.ForeignKey(UserResource, 'author')
    hello_world = fields.CharField(default='world')

    class Meta:
        resource_name = 'detailednotes'
        filtering = {
            'content': ['startswith', 'exact'],
            'title': ALL,
            'slug': ['exact'],
            'user': ALL,
            'hello_world': ['exact'], # Note this is invalid for filtering.
        }
        ordering = ['title', 'slug', 'user']
        queryset = Note.objects.filter(is_active=True)

    def get_resource_uri(self, bundle_or_obj):
        return '/api/v1/notes/%s/' % bundle_or_obj.obj.id


class ThrottledNoteResource(NoteResource):
    class Meta:
        resource_name = 'throttlednotes'
        queryset = Note.objects.filter(is_active=True)
        throttle = CacheThrottle(throttle_at=2, timeframe=5, expiration=5)


class BasicAuthNoteResource(NoteResource):
    class Meta:
        resource_name = 'notes'
        queryset = Note.objects.filter(is_active=True)
        authentication = BasicAuthentication()


class NoUriNoteResource(ModelResource):
    class Meta:
        queryset = Note.objects.filter(is_active=True)
        include_resource_uri = False


class WithAbsoluteURLNoteResource(ModelResource):
    class Meta:
        queryset = Note.objects.filter(is_active=True)
        include_absolute_url = True
        resource_name = 'withabsoluteurlnote'

    def get_resource_uri(self, bundle_or_obj):
        return '/api/v1/withabsoluteurlnote/%s/' % bundle_or_obj.obj.id


class SubjectResource(ModelResource):
    class Meta:
        queryset = Subject.objects.all()
        resource_name = 'subjects'
        filtering = {
            'name': ALL,
        }
        authorization = Authorization()

class RelatedNoteResource(ModelResource):
    author = fields.ForeignKey(UserResource, 'author')
    subjects = fields.ManyToManyField(SubjectResource, 'subjects')

    class Meta:
        queryset = Note.objects.all()
        resource_name = 'relatednotes'
        filtering = {
            'author': ALL,
            'subjects': ALL_WITH_RELATIONS,
        }
        fields = ['title', 'slug', 'content', 'created', 'is_active']
        authorization = Authorization()


class AnotherSubjectResource(ModelResource):
    notes = fields.ToManyField(DetailedNoteResource, 'notes')

    class Meta:
        queryset = Subject.objects.all()
        resource_name = 'anothersubjects'
        excludes = ['notes']
        filtering = {
            'notes': ALL_WITH_RELATIONS,
        }


class AnotherRelatedNoteResource(ModelResource):
    author = fields.ForeignKey(UserResource, 'author')
    subjects = fields.ManyToManyField(SubjectResource, 'subjects', full=True)

    class Meta:
        queryset = Note.objects.all()
        resource_name = 'relatednotes'
        filtering = {
            'author': ALL,
            'subjects': ALL_WITH_RELATIONS,
        }
        fields = ['title', 'slug', 'content', 'created', 'is_active']
        authorization = Authorization()


class YetAnotherRelatedNoteResource(ModelResource):
    author = fields.ForeignKey(UserResource, 'author', full=True)
    subjects = fields.ManyToManyField(SubjectResource, 'subjects')

    class Meta:
        queryset = Note.objects.all()
        resource_name = 'relatednotes'
        filtering = {
            'author': ALL,
            'subjects': ALL_WITH_RELATIONS,
        }
        fields = ['title', 'slug', 'content', 'created', 'is_active']
        authorization = Authorization()


class NullableRelatedNoteResource(AnotherRelatedNoteResource):
    author = fields.ForeignKey(UserResource, 'author', null=True)
    subjects = fields.ManyToManyField(SubjectResource, 'subjects', null=True)


class NullableMediaBitResource(ModelResource):
    # The old (broke) way to allow ``note`` to be omitted, even though it's a required field.
    note = fields.ToOneField(NoteResource, 'note', null=True)

    class Meta:
        queryset = MediaBit.objects.all()
        resource_name = 'nullablemediabit'


class ReadOnlyRelatedNoteResource(ModelResource):
    author = fields.ToOneField(UserResource, 'author', readonly=True)
    my_property = fields.CharField(attribute='my_property', null=True, readonly=True)

    class Meta:
        queryset = Note.objects.all()


class BlankMediaBitResource(ModelResource):
    # Allow ``note`` to be omitted, even though it's a required field.
    note = fields.ToOneField(NoteResource, 'note', blank=True)

    class Meta:
        queryset = MediaBit.objects.all()
        resource_name = 'blankmediabit'

    # We'll custom populate the note here if it's not present.
    # Doesn't make a ton of sense in this context, but for things
    # like ``user`` or ``site`` that you can autopopulate based
    # on the request.
    def hydrate_note(self, bundle):
        if not bundle.data.get('note'):
            bundle.obj.note = Note.objects.get(pk=1)

        return bundle


class TestOptionsResource(ModelResource):
    class Meta:
        queryset = Note.objects.all()
        allowed_methods = ['post']
        list_allowed_methods = ['post', 'put']


# Per user authorization bits.
class PerUserAuthorization(Authorization):
    def apply_limits(self, request, object_list):
        if request and hasattr(request, 'user'):
            if request.user.is_authenticated():
                object_list = object_list.filter(author=request.user)
            else:
                object_list = object_list.none()

        return object_list


class PerUserNoteResource(NoteResource):
    class Meta:
        resource_name = 'perusernotes'
        queryset = Note.objects.all()
        authorization = PerUserAuthorization()

    def apply_authorization_limits(self, request, object_list):
        if object_list._result_cache is not None:
            self._pre_limits = len(object_list._result_cache)
        else:
            self._pre_limits = 0
        # Just to demonstrate the per-resource hooks.
        new_object_list = super(PerUserNoteResource, self).apply_authorization_limits(request, object_list)
        if object_list._result_cache is not None:
            self._post_limits = len(object_list._result_cache)
        else:
            self._post_limits = 0
        return new_object_list.filter(is_active=True)
# End per user authorization bits.


# Per object authorization bits.
class PerObjectAuthorization(Authorization):
    def apply_limits(self, request, object_list):
        # Does a per-object check that "can't" be expressed as part of a
        # ``QuerySet``. This helps test that all objects in the ``QuerySet``
        # aren't loaded & evaluated, only results that match the request.
        final_list = []

        for obj in object_list:
            # Only match ``Note`` objects with 'post' in the title.
            if 'post' in obj.title.lower():
                final_list.append(obj)

        return final_list


class PerObjectNoteResource(NoteResource):
    class Meta:
        resource_name = 'perobjectnotes'
        queryset = Note.objects.all()
        authorization = PerObjectAuthorization()
        filtering = {
            'is_active': ALL,
        }

    def apply_authorization_limits(self, request, object_list):
        if object_list._result_cache is not None:
            self._pre_limits = len(object_list._result_cache)
        else:
            self._pre_limits = 0
        # Check the QuerySet cache to make sure we haven't populated everything.
        new_object_list = super(PerObjectNoteResource, self).apply_authorization_limits(request, object_list)
        self._post_limits = len(object_list._result_cache)
        return new_object_list
# End per object authorization bits.


class ModelResourceTestCase(TestCase):
    fixtures = ['note_testdata.json']
    urls = 'core.tests.field_urls'

    def setUp(self):
        super(ModelResourceTestCase, self).setUp()
        self.note_1 = Note.objects.get(pk=1)
        self.subject_1 = Subject.objects.create(
            name='News',
            url='/news/'
        )
        self.subject_2 = Subject.objects.create(
            name='Photos',
            url='/photos/'
        )
        self.note_1.subjects.add(self.subject_1)
        self.note_1.subjects.add(self.subject_2)

    def test_init(self):
        # Very minimal & stock.
        resource_1 = NoteResource()
        self.assertEqual(len(resource_1.fields), 8)
        self.assertNotEqual(resource_1._meta.queryset, None)
        self.assertEqual(resource_1._meta.resource_name, 'notes')
        self.assertEqual(resource_1._meta.limit, 20)
        self.assertEqual(resource_1._meta.list_allowed_methods, ['get', 'post', 'put', 'delete', 'patch'])
        self.assertEqual(resource_1._meta.detail_allowed_methods, ['get', 'post', 'put', 'delete', 'patch'])
        self.assertEqual(isinstance(resource_1._meta.serializer, Serializer), True)

        # Lightly custom.
        resource_2 = LightlyCustomNoteResource()
        self.assertEqual(len(resource_2.fields), 8)
        self.assertNotEqual(resource_2._meta.queryset, None)
        self.assertEqual(resource_2._meta.resource_name, 'noteish')
        self.assertEqual(resource_2._meta.limit, 20)
        self.assertEqual(resource_2._meta.list_allowed_methods, ['get'])
        self.assertEqual(resource_2._meta.detail_allowed_methods, ['get'])
        self.assertEqual(isinstance(resource_2._meta.serializer, Serializer), True)

        # Highly custom.
        resource_3 = VeryCustomNoteResource()
        self.assertEqual(len(resource_3.fields), 7)
        self.assertNotEqual(resource_3._meta.queryset, None)
        self.assertEqual(resource_3._meta.resource_name, 'notey')
        self.assertEqual(resource_3._meta.limit, 50)
        self.assertEqual(resource_3._meta.list_allowed_methods, ['get'])
        self.assertEqual(resource_3._meta.detail_allowed_methods, ['get', 'post', 'put'])
        self.assertEqual(isinstance(resource_3._meta.serializer, CustomSerializer), True)

        # Note - automatic resource naming.
        resource_4 = NoUriNoteResource()
        self.assertEqual(resource_4._meta.resource_name, 'nourinote')

        # Test to make sure that, even with a mix of basic & advanced
        # configuration, options are set right.
        resource_5 = TestOptionsResource()
        self.assertEqual(resource_5._meta.allowed_methods, ['post'])
        # Should be the overridden values.
        self.assertEqual(resource_5._meta.list_allowed_methods, ['post', 'put'])
        # Should inherit from the basic configuration.
        self.assertEqual(resource_5._meta.detail_allowed_methods, ['post'])

        resource_6 = CustomPageNoteResource()
        self.assertEqual(resource_6._meta.paginator_class, CustomPaginator)

    def test_can_create(self):
        resource_1 = NoteResource()
        self.assertEqual(resource_1.can_create(), True)

        resource_2 = LightlyCustomNoteResource()
        self.assertEqual(resource_2.can_create(), False)

    def test_can_update(self):
        resource_1 = NoteResource()
        self.assertEqual(resource_1.can_update(), True)

        resource_2 = LightlyCustomNoteResource()
        self.assertEqual(resource_2.can_update(), False)

        resource_3 = TestOptionsResource()
        self.assertEqual(resource_3.can_update(), True)

    def test_can_delete(self):
        resource_1 = NoteResource()
        self.assertEqual(resource_1.can_delete(), True)

        resource_2 = LightlyCustomNoteResource()
        self.assertEqual(resource_2.can_delete(), False)

    def test_fields(self):
        # Different from the ``ResourceTestCase.test_fields``, we're checking
        # some related bits here & self-referential bits later on.
        resource_1 = RelatedNoteResource()
        self.assertEqual(len(resource_1.fields), 8)
        self.assert_('author' in resource_1.fields)
        self.assertTrue(isinstance(resource_1.fields['author'], fields.ToOneField))
        self.assertEqual(resource_1.fields['author']._resource, resource_1.__class__)
        self.assertEqual(resource_1.fields['author'].instance_name, 'author')
        self.assertTrue('subjects' in resource_1.fields)
        self.assertTrue(isinstance(resource_1.fields['subjects'], fields.ToManyField))
        self.assertEqual(resource_1.fields['subjects']._resource, resource_1.__class__)
        self.assertEqual(resource_1.fields['subjects'].instance_name, 'subjects')

        # Sanity check the other introspected fields.
        annr = AutoNowNoteResource()
        self.assertEqual(len(annr.fields), 8)
        self.assertEqual(sorted(annr.fields.keys()), ['content', 'created', 'id', 'is_active', 'resource_uri', 'slug', 'title', 'updated'])

        self.assertTrue(isinstance(annr.fields['content'], fields.CharField))
        self.assertEqual(annr.fields['content'].attribute, 'content')
        self.assertEqual(annr.fields['content'].blank, True)
        self.assertEqual(annr.fields['content']._default, '')
        self.assertEqual(annr.fields['content'].instance_name, 'content')
        self.assertEqual(annr.fields['content'].null, False)
        self.assertEqual(annr.fields['content'].readonly, False)
        self.assertEqual(annr.fields['content'].unique, False)
        self.assertEqual(annr.fields['content'].value, None)

        self.assertTrue(isinstance(annr.fields['created'], fields.DateTimeField))
        self.assertEqual(annr.fields['created'].attribute, 'created')
        self.assertEqual(annr.fields['created'].blank, False)
        self.assertTrue(isinstance(annr.fields['created']._default(), datetime.datetime))
        self.assertEqual(annr.fields['created'].instance_name, 'created')
        self.assertEqual(annr.fields['created'].null, True)
        self.assertEqual(annr.fields['created'].readonly, False)
        self.assertEqual(annr.fields['created'].unique, False)
        self.assertEqual(annr.fields['created'].value, None)

        self.assertTrue(isinstance(annr.fields['id'], fields.CharField))
        self.assertEqual(annr.fields['id'].attribute, 'id')
        self.assertEqual(annr.fields['id'].blank, True)
        self.assertEqual(annr.fields['id']._default, '')
        self.assertEqual(annr.fields['id'].instance_name, 'id')
        self.assertEqual(annr.fields['id'].null, False)
        self.assertEqual(annr.fields['id'].readonly, False)
        self.assertEqual(annr.fields['id'].unique, True)
        self.assertEqual(annr.fields['id'].value, None)

        self.assertTrue(isinstance(annr.fields['is_active'], fields.BooleanField))
        self.assertEqual(annr.fields['is_active'].attribute, 'is_active')
        self.assertEqual(annr.fields['is_active'].blank, True)
        self.assertEqual(annr.fields['is_active']._default, True)
        self.assertEqual(annr.fields['is_active'].instance_name, 'is_active')
        self.assertEqual(annr.fields['is_active'].null, False)
        self.assertEqual(annr.fields['is_active'].readonly, False)
        self.assertEqual(annr.fields['is_active'].unique, False)
        self.assertEqual(annr.fields['is_active'].value, None)

        self.assertTrue(isinstance(annr.fields['resource_uri'], fields.CharField))
        self.assertEqual(annr.fields['resource_uri'].attribute, None)
        self.assertEqual(annr.fields['resource_uri'].blank, False)
        self.assertEqual(annr.fields['resource_uri']._default, fields.NOT_PROVIDED)
        self.assertEqual(annr.fields['resource_uri'].instance_name, 'resource_uri')
        self.assertEqual(annr.fields['resource_uri'].null, False)
        self.assertEqual(annr.fields['resource_uri'].readonly, True)
        self.assertEqual(annr.fields['resource_uri'].unique, False)
        self.assertEqual(annr.fields['resource_uri'].value, None)

        self.assertTrue(isinstance(annr.fields['slug'], fields.CharField))
        self.assertEqual(annr.fields['slug'].attribute, 'slug')
        self.assertEqual(annr.fields['slug'].blank, False)
        self.assertEqual(annr.fields['slug']._default, fields.NOT_PROVIDED)
        self.assertEqual(annr.fields['slug'].instance_name, 'slug')
        self.assertEqual(annr.fields['slug'].null, False)
        self.assertEqual(annr.fields['slug'].readonly, False)
        self.assertEqual(annr.fields['slug'].unique, True)
        self.assertEqual(annr.fields['slug'].value, None)

        self.assertTrue(isinstance(annr.fields['title'], fields.CharField))
        self.assertEqual(annr.fields['title'].attribute, 'title')
        self.assertEqual(annr.fields['title'].blank, False)
        self.assertEqual(annr.fields['title']._default, fields.NOT_PROVIDED)
        self.assertEqual(annr.fields['title'].instance_name, 'title')
        self.assertEqual(annr.fields['title'].null, False)
        self.assertEqual(annr.fields['title'].readonly, False)
        self.assertEqual(annr.fields['title'].unique, False)
        self.assertEqual(annr.fields['title'].value, None)

        self.assertTrue(isinstance(annr.fields['updated'], fields.DateTimeField))
        self.assertEqual(annr.fields['updated'].attribute, 'updated')
        self.assertEqual(annr.fields['updated'].blank, True)
        self.assertTrue(isinstance(annr.fields['updated']._default(), datetime.datetime))
        self.assertEqual(annr.fields['updated'].instance_name, 'updated')
        self.assertEqual(annr.fields['updated'].null, False)
        self.assertEqual(annr.fields['updated'].readonly, False)
        self.assertEqual(annr.fields['updated'].unique, False)
        self.assertEqual(annr.fields['updated'].value, None)

    def test_urls(self):
        # The common case, where the ``Api`` specifies the name.
        resource = NoteResource(api_name='v1')
        patterns = resource.urls
        self.assertEqual(len(patterns), 4)
        self.assertEqual([pattern.name for pattern in patterns], ['api_dispatch_list', 'api_get_schema', 'api_get_multiple', 'api_dispatch_detail'])
        self.assertEqual(reverse('api_dispatch_list', kwargs={
            'api_name': 'v1',
            'resource_name': 'notes',
        }), '/api/v1/notes/')
        self.assertEqual(reverse('api_dispatch_detail', kwargs={
            'api_name': 'v1',
            'resource_name': 'notes',
            'pk': 1,
        }), '/api/v1/notes/1/')

        # Start over.
        resource = NoteResource()
        patterns = resource.urls
        self.assertEqual(len(patterns), 4)
        self.assertEqual([pattern.name for pattern in patterns], ['api_dispatch_list', 'api_get_schema', 'api_get_multiple', 'api_dispatch_detail'])
        self.assertEqual(reverse('api_dispatch_list', urlconf='core.tests.manual_urls', kwargs={
            'resource_name': 'notes',
        }), '/notes/')
        self.assertEqual(reverse('api_dispatch_detail', urlconf='core.tests.manual_urls', kwargs={
            'resource_name': 'notes',
            'pk': 1,
        }), '/notes/1/')

    def test_get_via_uri(self):
        resource = NoteResource(api_name='v1')
        note_1 = resource.get_via_uri('/api/v1/notes/1/')
        self.assertEqual(note_1.pk, 1)

        try:
            should_fail = resource.get_via_uri('http://example.com/')
            self.fail("'get_via_uri' should fail miserably with something that isn't an object URI.")
        except NotFound:
            pass

        try:
            should_also_fail = resource.get_via_uri('/api/v1/notes/')
            self.fail("'get_via_uri' should fail miserably with something that isn't an object URI.")
        except MultipleObjectsReturned:
            pass

        # Check with the request.
        request = HttpRequest()
        note_1 = resource.get_via_uri('/api/v1/notes/1/', request=request)
        self.assertEqual(note_1.pk, 1)

    def test_determine_format(self):
        resource = NoteResource()
        request = HttpRequest()

        # Default.
        self.assertEqual(resource.determine_format(request), 'application/json')

        # Test forcing the ``format`` parameter.
        request.GET = {'format': 'json'}
        self.assertEqual(resource.determine_format(request), 'application/json')

        request.GET = {'format': 'jsonp'}
        self.assertEqual(resource.determine_format(request), 'text/javascript')

        request.GET = {'format': 'xml'}
        self.assertEqual(resource.determine_format(request), 'application/xml')

        request.GET = {'format': 'yaml'}
        self.assertEqual(resource.determine_format(request), 'text/yaml')

        request.GET = {'format': 'foo'}
        self.assertEqual(resource.determine_format(request), 'application/json')

        # Test the ``Accept`` header.
        request.META = {'HTTP_ACCEPT': 'application/json'}
        self.assertEqual(resource.determine_format(request), 'application/json')

        request.META = {'HTTP_ACCEPT': 'text/javascript'}
        self.assertEqual(resource.determine_format(request), 'text/javascript')

        request.META = {'HTTP_ACCEPT': 'application/xml'}
        self.assertEqual(resource.determine_format(request), 'application/xml')

        request.META = {'HTTP_ACCEPT': 'text/yaml'}
        self.assertEqual(resource.determine_format(request), 'text/yaml')

        request.META = {'HTTP_ACCEPT': 'text/html'}
        self.assertEqual(resource.determine_format(request), 'text/html')

        request.META = {'HTTP_ACCEPT': 'application/json,application/xml;q=0.9,*/*;q=0.8'}
        self.assertEqual(resource.determine_format(request), 'application/json')

        request.META = {'HTTP_ACCEPT': 'text/plain,application/xml,application/json;q=0.9,*/*;q=0.8'}
        self.assertEqual(resource.determine_format(request), 'application/xml')

    def adjust_schema(self, schema_dict):
        for field, field_info in schema_dict['fields'].items():
            if isinstance(field_info['default'], fields.NOT_PROVIDED):
                schema_dict['fields'][field]['default'] = 'No default provided.'
            if isinstance(field_info['default'], (datetime.datetime, datetime.date)):
                schema_dict['fields'][field]['default'] = 'The current date.'

        return schema_dict

    def test_build_schema(self):
        related = RelatedNoteResource()
        schema = self.adjust_schema(related.build_schema())
        self.assertEqual(schema, {
            'filtering': {
                'subjects': 2,
                'author': 1
            },
            'allowed_detail_http_methods': ['get', 'post', 'put', 'delete', 'patch'],
            'fields': {
                'author': {
                    'related_type': 'to_one',
                    'nullable': False,
                    'default': 'No default provided.',
                    'readonly': False,
                    'blank': False,
                    'help_text': 'A single related resource. Can be either a URI or set of nested resource data.',
                    'unique': False,
                    'type': 'related'
                },
                'title': {
                    'nullable': False,
                    'default': 'No default provided.',
                    'readonly': False,
                    'blank': False,
                    'help_text': 'Unicode string data. Ex: "Hello World"',
                    'unique': False,
                    'type': 'string'
                },
                'created': {
                    'nullable': False,
                    'default': 'The current date.',
                    'readonly': False,
                    'blank': False,
                    'help_text': 'A date & time as a string. Ex: "2010-11-10T03:07:43"',
                    'unique': False,
                    'type': 'datetime'
                },
                'is_active': {
                    'nullable': False,
                    'default': True,
                    'readonly': False,
                    'blank': True,
                    'help_text': 'Boolean data. Ex: True',
                    'unique': False,
                    'type': 'boolean'
                },
                'content': {
                    'nullable': False,
                    'default': '',
                    'readonly': False,
                    'blank': True,
                    'help_text': 'Unicode string data. Ex: "Hello World"',
                    'unique': False,
                    'type': 'string'
                },
                'subjects': {
                    'related_type': 'to_many',
                    'nullable': False,
                    'default': 'No default provided.',
                    'readonly': False,
                    'blank': False,
                    'help_text': 'Many related resources. Can be either a list of URIs or list of individually nested resource data.',
                    'unique': False,
                    'type': 'related'
                },
                'slug': {
                    'nullable': False,
                    'default': 'No default provided.',
                    'readonly': False,
                    'blank': False,
                    'help_text': 'Unicode string data. Ex: "Hello World"',
                    'unique': False,
                    'type': 'string'
                },
                'resource_uri': {
                    'nullable': False,
                    'default': 'No default provided.',
                    'readonly': True,
                    'blank': False,
                    'help_text': 'Unicode string data. Ex: "Hello World"',
                    'unique': False,
                    'type': 'string'
                }
            },
            'default_format': 'application/json',
            'default_limit': 20,
            'allowed_list_http_methods': ['get', 'post', 'put', 'delete', 'patch']
        })

    def test_build_filters(self):
        resource = NoteResource()

        # Valid none.
        self.assertEqual(resource.build_filters(), {})
        self.assertEqual(resource.build_filters(filters=None), {})

        # Not in the filtering dict.
        self.assertEqual(resource.build_filters(filters={'resource_url__exact': '/foo/bar/'}), {})

        # Filter valid but disallowed.
        self.assertRaises(InvalidFilterError, resource.build_filters, filters={'slug__startswith': 'whee'})

        # Skipped due to not being recognized.
        self.assertEqual(resource.build_filters(filters={'moof__exact': 'baz'}), {})

        # Invalid simple (implicit ``__exact``).
        self.assertEqual(resource.build_filters(filters={'title': 'Hello world.'}), {'title__exact': 'Hello world.'})

        # Valid simple (explicit ``__exact``).
        self.assertEqual(resource.build_filters(filters={'title__exact': 'Hello world.'}), {'title__exact': 'Hello world.'})

        # Valid in (using ``,``).
        self.assertEqual(resource.build_filters(filters={'title__in': ''}), {'title__in': ''})
        self.assertEqual(resource.build_filters(filters={'title__in': 'foo'}), {'title__in': ['foo']})
        self.assertEqual(resource.build_filters(filters={'title__in': 'foo,bar'}), {'title__in': ['foo', 'bar']})

        # Valid in (using multiple params).
        self.assertEqual(resource.build_filters(filters=QueryDict('title__in=foo&title__in=bar')), {'title__in': ['foo', 'bar']})

        # Valid simple (non-``__exact``).
        self.assertEqual(resource.build_filters(filters={'content__startswith': 'Hello'}), {'content__startswith': 'Hello'})

        # Valid boolean.
        self.assertEqual(resource.build_filters(filters={'title': 'true'}), {'title__exact': True})
        self.assertEqual(resource.build_filters(filters={'title': 'True'}), {'title__exact': True})
        self.assertEqual(resource.build_filters(filters={'title': True}), {'title__exact': True})
        self.assertEqual(resource.build_filters(filters={'title': 'false'}), {'title__exact': False})
        self.assertEqual(resource.build_filters(filters={'title': 'False'}), {'title__exact': False})
        self.assertEqual(resource.build_filters(filters={'title': False}), {'title__exact': False})
        self.assertEqual(resource.build_filters(filters={'title': 'nil'}), {'title__exact': None})
        self.assertEqual(resource.build_filters(filters={'title': 'none'}), {'title__exact': None})
        self.assertEqual(resource.build_filters(filters={'title': 'None'}), {'title__exact': None})
        self.assertEqual(resource.build_filters(filters={'title': None}), {'title__exact': None})

        # Valid multiple.
        self.assertEqual(resource.build_filters(filters={
            'slug__exact': 'Hello',
            'title__exact': 'RAGE',
            'content__startswith': 'A thing here.'
        }), {'slug__exact': 'Hello', 'content__startswith': 'A thing here.', 'title__exact': 'RAGE'})

        # Valid multiple (model attribute differs from field name).
        resource_2 = DetailedNoteResource()
        filters_1 = {
            'slug__exact': 'Hello',
            'title__exact': 'RAGE',
            'content__startswith': 'A thing here.',
            'user__gt': 2,
        }
        self.assertEqual(resource_2.build_filters(filters=filters_1), {'title__exact': 'RAGE', 'slug__exact': 'Hello', 'author__gt': 2, 'content__startswith': 'A thing here.'})

        # No relationship traversal to the filter, please.
        resource_3 = RelatedNoteResource()
        self.assertRaises(InvalidFilterError, resource_3.build_filters, filters={'author__username__startswith': 'j'})

        # Allow relationship traversal.
        self.assertEqual(resource_3.build_filters(filters={'subjects__name__startswith': 'News'}), {'subjects__name__startswith': 'News'})

        # Ensure related fields that do not have filtering throw an exception.
        self.assertRaises(InvalidFilterError, resource_3.build_filters, filters={'subjects__url__startswith': 'News'})

        # Ensure related fields that do not exist throw an exception.
        self.assertRaises(InvalidFilterError, resource_3.build_filters, filters={'subjects__foo__startswith': 'News'})

        # Check where the field name doesn't match the database relation.
        resource_4 = AnotherSubjectResource()
        self.assertEqual(resource_4.build_filters(filters={'notes__user__startswith': 'Daniel'}), {'notes__author__startswith': 'Daniel'})

        # Make sure that fields that don't have attributes can't be filtered on.
        self.assertRaises(InvalidFilterError, resource_4.build_filters, filters={'notes__hello_world': 'News'})

    def test_apply_sorting(self):
        resource = NoteResource()

        # Valid none.
        object_list = resource.obj_get_list()
        ordered_list = resource.apply_sorting(object_list)
        self.assertEqual([obj.id for obj in ordered_list], [1, 2, 4, 6])

        object_list = resource.obj_get_list()
        ordered_list = resource.apply_sorting(object_list, options=None)
        self.assertEqual([obj.id for obj in ordered_list], [1, 2, 4, 6])

        # Not a valid field.
        object_list = resource.obj_get_list()
        self.assertRaises(InvalidSortError, resource.apply_sorting, object_list, options={'order_by': 'foobar'})

        # Not in the ordering dict.
        object_list = resource.obj_get_list()
        self.assertRaises(InvalidSortError, resource.apply_sorting, object_list, options={'order_by': 'content'})

        # No attribute to sort by.
        object_list = resource.obj_get_list()
        self.assertRaises(InvalidSortError, resource.apply_sorting, object_list, options={'order_by': 'resource_uri'})

        # Valid ascending.
        object_list = resource.obj_get_list()
        ordered_list = resource.apply_sorting(object_list, options={'order_by': 'title'})
        self.assertEqual([obj.id for obj in ordered_list], [2, 1, 6, 4])

        object_list = resource.obj_get_list()
        ordered_list = resource.apply_sorting(object_list, options={'order_by': 'slug'})
        self.assertEqual([obj.id for obj in ordered_list], [2, 1, 6, 4])

        # Valid descending.
        object_list = resource.obj_get_list()
        ordered_list = resource.apply_sorting(object_list, options={'order_by': '-title'})
        self.assertEqual([obj.id for obj in ordered_list], [4, 6, 1, 2])

        object_list = resource.obj_get_list()
        ordered_list = resource.apply_sorting(object_list, options={'order_by': '-slug'})
        self.assertEqual([obj.id for obj in ordered_list], [4, 6, 1, 2])

        # Ensure the deprecated parameter still works.
        object_list = resource.obj_get_list()
        ordered_list = resource.apply_sorting(object_list, options={'sort_by': '-title'})
        self.assertEqual([obj.id for obj in ordered_list], [4, 6, 1, 2])

        # Valid combination.
        object_list = resource.obj_get_list()
        ordered_list = resource.apply_sorting(object_list, options={'order_by': ['title', '-slug']})
        self.assertEqual([obj.id for obj in ordered_list], [2, 1, 6, 4])

        # Valid (model attribute differs from field name).
        resource_2 = DetailedNoteResource()
        object_list = resource_2.obj_get_list()
        ordered_list = resource_2.apply_sorting(object_list, options={'order_by': '-user'})
        self.assertEqual([obj.id for obj in ordered_list], [6, 4, 2, 1])

        # Invalid relation.
        resource_2 = DetailedNoteResource()
        object_list = resource_2.obj_get_list()
        ordered_list = resource_2.apply_sorting(object_list, options={'order_by': '-user__baz'})

        try:
            [obj.id for obj in ordered_list]
            self.fail()
        except FieldError:
            pass

        # Valid relation.
        resource_2 = DetailedNoteResource()
        object_list = resource_2.obj_get_list()
        ordered_list = resource_2.apply_sorting(object_list, options={'order_by': 'user__id'})
        self.assertEqual([obj.id for obj in ordered_list], [1, 2, 4, 6])

        resource_2 = DetailedNoteResource()
        object_list = resource_2.obj_get_list()
        ordered_list = resource_2.apply_sorting(object_list, options={'order_by': '-user__id'})
        self.assertEqual([obj.id for obj in ordered_list], [6, 4, 2, 1])

        # Valid relational combination.
        resource_2 = DetailedNoteResource()
        object_list = resource_2.obj_get_list()
        ordered_list = resource_2.apply_sorting(object_list, options={'order_by': ['-user__username', 'title']})
        self.assertEqual([obj.id for obj in ordered_list], [2, 1, 6, 4])

    def test_get_list(self):
        resource = NoteResource()
        request = HttpRequest()
        request.GET = {'format': 'json'}

        resp = resource.get_list(request)
        self.assertEqual(resp.status_code, 200)
        self.assertEqual(resp.content, '{"meta": {"limit": 20, "next": null, "offset": 0, "previous": null, "total_count": 4}, "objects": [{"content": "This is my very first post using my shiny new API. Pretty sweet, huh?", "created": "2010-03-30T20:05:00", "id": "1", "is_active": true, "resource_uri": "/api/v1/notes/1/", "slug": "first-post", "title": "First Post!", "updated": "2010-03-30T20:05:00"}, {"content": "The dog ate my cat today. He looks seriously uncomfortable.", "created": "2010-03-31T20:05:00", "id": "2", "is_active": true, "resource_uri": "/api/v1/notes/2/", "slug": "another-post", "title": "Another Post", "updated": "2010-03-31T20:05:00"}, {"content": "My neighborhood\'s been kinda weird lately, especially after the lava flow took out the corner store. Granny can hardly outrun the magma with her walker.", "created": "2010-04-01T20:05:00", "id": "4", "is_active": true, "resource_uri": "/api/v1/notes/4/", "slug": "recent-volcanic-activity", "title": "Recent Volcanic Activity.", "updated": "2010-04-01T20:05:00"}, {"content": "Man, the second eruption came on fast. Granny didn\'t have a chance. On the upshot, I was able to save her walker and I got a cool shawl out of the deal!", "created": "2010-04-02T10:05:00", "id": "6", "is_active": true, "resource_uri": "/api/v1/notes/6/", "slug": "grannys-gone", "title": "Granny\'s Gone", "updated": "2010-04-02T10:05:00"}]}')

        # Test slicing.
        # First an invalid offset.
        request.GET = {'format': 'json', 'offset': 'abc', 'limit': 1}
        try:
            resp = resource.get_list(request)
            self.fail()
        except BadRequest, e:
            pass

        # Try again with ``wrap_view`` for sanity.
        resp = resource.wrap_view('get_list')(request)
        self.assertEqual(resp.status_code, 400)

        # Then an out of range offset.
        request.GET = {'format': 'json', 'offset': -1, 'limit': 1}
        try:
            resp = resource.get_list(request)
            self.fail()
        except BadRequest, e:
            pass

        # Then an out of range limit.
        request.GET = {'format': 'json', 'offset': 0, 'limit': -1}
        try:
            resp = resource.get_list(request)
            self.fail()
        except BadRequest, e:
            pass

        # Valid slice.
        request.GET = {'format': 'json', 'offset': 0, 'limit': 2}
        resp = resource.get_list(request)
        self.assertEqual(resp.status_code, 200)
        self.assertEqual(resp.content, '{"meta": {"limit": 2, "next": null, "offset": 0, "previous": null, "total_count": 4}, "objects": [{"content": "This is my very first post using my shiny new API. Pretty sweet, huh?", "created": "2010-03-30T20:05:00", "id": "1", "is_active": true, "resource_uri": "/api/v1/notes/1/", "slug": "first-post", "title": "First Post!", "updated": "2010-03-30T20:05:00"}, {"content": "The dog ate my cat today. He looks seriously uncomfortable.", "created": "2010-03-31T20:05:00", "id": "2", "is_active": true, "resource_uri": "/api/v1/notes/2/", "slug": "another-post", "title": "Another Post", "updated": "2010-03-31T20:05:00"}]}')

        # Valid, slightly overlapping slice.
        request.GET = {'format': 'json', 'offset': 1, 'limit': 2}
        resp = resource.get_list(request)
        self.assertEqual(resp.status_code, 200)
        self.assertEqual(resp.content, '{"meta": {"limit": 2, "next": null, "offset": 1, "previous": null, "total_count": 4}, "objects": [{"content": "The dog ate my cat today. He looks seriously uncomfortable.", "created": "2010-03-31T20:05:00", "id": "2", "is_active": true, "resource_uri": "/api/v1/notes/2/", "slug": "another-post", "title": "Another Post", "updated": "2010-03-31T20:05:00"}, {"content": "My neighborhood\'s been kinda weird lately, especially after the lava flow took out the corner store. Granny can hardly outrun the magma with her walker.", "created": "2010-04-01T20:05:00", "id": "4", "is_active": true, "resource_uri": "/api/v1/notes/4/", "slug": "recent-volcanic-activity", "title": "Recent Volcanic Activity.", "updated": "2010-04-01T20:05:00"}]}')

        # Valid, non-overlapping slice.
        request.GET = {'format': 'json', 'offset': 3, 'limit': 2}
        resp = resource.get_list(request)
        self.assertEqual(resp.status_code, 200)
        self.assertEqual(resp.content, '{"meta": {"limit": 2, "next": null, "offset": 3, "previous": null, "total_count": 4}, "objects": [{"content": "Man, the second eruption came on fast. Granny didn\'t have a chance. On the upshot, I was able to save her walker and I got a cool shawl out of the deal!", "created": "2010-04-02T10:05:00", "id": "6", "is_active": true, "resource_uri": "/api/v1/notes/6/", "slug": "grannys-gone", "title": "Granny\'s Gone", "updated": "2010-04-02T10:05:00"}]}')

        # Valid, but beyond the bounds slice.
        request.GET = {'format': 'json', 'offset': 100, 'limit': 2}
        resp = resource.get_list(request)
        self.assertEqual(resp.status_code, 200)
        self.assertEqual(resp.content, '{"meta": {"limit": 2, "next": null, "offset": 100, "previous": null, "total_count": 4}, "objects": []}')

        # Valid slice, fetch all results.
        request.GET = {'format': 'json', 'offset': 0, 'limit': 0}
        resp = resource.get_list(request)
        self.assertEqual(resp.status_code, 200)
        self.assertEqual(resp.content, '{"meta": {"limit": 0, "offset": 0, "total_count": 4}, "objects": [{"content": "This is my very first post using my shiny new API. Pretty sweet, huh?", "created": "2010-03-30T20:05:00", "id": "1", "is_active": true, "resource_uri": "/api/v1/notes/1/", "slug": "first-post", "title": "First Post!", "updated": "2010-03-30T20:05:00"}, {"content": "The dog ate my cat today. He looks seriously uncomfortable.", "created": "2010-03-31T20:05:00", "id": "2", "is_active": true, "resource_uri": "/api/v1/notes/2/", "slug": "another-post", "title": "Another Post", "updated": "2010-03-31T20:05:00"}, {"content": "My neighborhood\'s been kinda weird lately, especially after the lava flow took out the corner store. Granny can hardly outrun the magma with her walker.", "created": "2010-04-01T20:05:00", "id": "4", "is_active": true, "resource_uri": "/api/v1/notes/4/", "slug": "recent-volcanic-activity", "title": "Recent Volcanic Activity.", "updated": "2010-04-01T20:05:00"}, {"content": "Man, the second eruption came on fast. Granny didn\'t have a chance. On the upshot, I was able to save her walker and I got a cool shawl out of the deal!", "created": "2010-04-02T10:05:00", "id": "6", "is_active": true, "resource_uri": "/api/v1/notes/6/", "slug": "grannys-gone", "title": "Granny\'s Gone", "updated": "2010-04-02T10:05:00"}]}')

        # Valid sorting.
        request.GET = {'format': 'json', 'order_by': 'title'}
        resp = resource.get_list(request)
        self.assertEqual(resp.status_code, 200)
        self.assertEqual(resp.content, '{"meta": {"limit": 20, "next": null, "offset": 0, "previous": null, "total_count": 4}, "objects": [{"content": "The dog ate my cat today. He looks seriously uncomfortable.", "created": "2010-03-31T20:05:00", "id": "2", "is_active": true, "resource_uri": "/api/v1/notes/2/", "slug": "another-post", "title": "Another Post", "updated": "2010-03-31T20:05:00"}, {"content": "This is my very first post using my shiny new API. Pretty sweet, huh?", "created": "2010-03-30T20:05:00", "id": "1", "is_active": true, "resource_uri": "/api/v1/notes/1/", "slug": "first-post", "title": "First Post!", "updated": "2010-03-30T20:05:00"}, {"content": "Man, the second eruption came on fast. Granny didn\'t have a chance. On the upshot, I was able to save her walker and I got a cool shawl out of the deal!", "created": "2010-04-02T10:05:00", "id": "6", "is_active": true, "resource_uri": "/api/v1/notes/6/", "slug": "grannys-gone", "title": "Granny\'s Gone", "updated": "2010-04-02T10:05:00"}, {"content": "My neighborhood\'s been kinda weird lately, especially after the lava flow took out the corner store. Granny can hardly outrun the magma with her walker.", "created": "2010-04-01T20:05:00", "id": "4", "is_active": true, "resource_uri": "/api/v1/notes/4/", "slug": "recent-volcanic-activity", "title": "Recent Volcanic Activity.", "updated": "2010-04-01T20:05:00"}]}')

        request.GET = {'format': 'json', 'order_by': '-title'}
        resp = resource.get_list(request)
        self.assertEqual(resp.status_code, 200)
        self.assertEqual(resp.content, '{"meta": {"limit": 20, "next": null, "offset": 0, "previous": null, "total_count": 4}, "objects": [{"content": "My neighborhood\'s been kinda weird lately, especially after the lava flow took out the corner store. Granny can hardly outrun the magma with her walker.", "created": "2010-04-01T20:05:00", "id": "4", "is_active": true, "resource_uri": "/api/v1/notes/4/", "slug": "recent-volcanic-activity", "title": "Recent Volcanic Activity.", "updated": "2010-04-01T20:05:00"}, {"content": "Man, the second eruption came on fast. Granny didn\'t have a chance. On the upshot, I was able to save her walker and I got a cool shawl out of the deal!", "created": "2010-04-02T10:05:00", "id": "6", "is_active": true, "resource_uri": "/api/v1/notes/6/", "slug": "grannys-gone", "title": "Granny\'s Gone", "updated": "2010-04-02T10:05:00"}, {"content": "This is my very first post using my shiny new API. Pretty sweet, huh?", "created": "2010-03-30T20:05:00", "id": "1", "is_active": true, "resource_uri": "/api/v1/notes/1/", "slug": "first-post", "title": "First Post!", "updated": "2010-03-30T20:05:00"}, {"content": "The dog ate my cat today. He looks seriously uncomfortable.", "created": "2010-03-31T20:05:00", "id": "2", "is_active": true, "resource_uri": "/api/v1/notes/2/", "slug": "another-post", "title": "Another Post", "updated": "2010-03-31T20:05:00"}]}')

        # Test to make sure we're not inadvertently caching the QuerySet.
        request.GET = {'format': 'json'}
        resp = resource.get_list(request)
        self.assertEqual(resp.status_code, 200)
        self.assertEqual(resp.content, '{"meta": {"limit": 20, "next": null, "offset": 0, "previous": null, "total_count": 4}, "objects": [{"content": "This is my very first post using my shiny new API. Pretty sweet, huh?", "created": "2010-03-30T20:05:00", "id": "1", "is_active": true, "resource_uri": "/api/v1/notes/1/", "slug": "first-post", "title": "First Post!", "updated": "2010-03-30T20:05:00"}, {"content": "The dog ate my cat today. He looks seriously uncomfortable.", "created": "2010-03-31T20:05:00", "id": "2", "is_active": true, "resource_uri": "/api/v1/notes/2/", "slug": "another-post", "title": "Another Post", "updated": "2010-03-31T20:05:00"}, {"content": "My neighborhood\'s been kinda weird lately, especially after the lava flow took out the corner store. Granny can hardly outrun the magma with her walker.", "created": "2010-04-01T20:05:00", "id": "4", "is_active": true, "resource_uri": "/api/v1/notes/4/", "slug": "recent-volcanic-activity", "title": "Recent Volcanic Activity.", "updated": "2010-04-01T20:05:00"}, {"content": "Man, the second eruption came on fast. Granny didn\'t have a chance. On the upshot, I was able to save her walker and I got a cool shawl out of the deal!", "created": "2010-04-02T10:05:00", "id": "6", "is_active": true, "resource_uri": "/api/v1/notes/6/", "slug": "grannys-gone", "title": "Granny\'s Gone", "updated": "2010-04-02T10:05:00"}]}')
        new_note = Note.objects.create(
            title='Another fresh note.',
            slug='another-fresh-note',
            content='Whee!',
            created=aware_datetime(2010, 7, 21, 11, 23),
            updated=aware_datetime(2010, 7, 21, 11, 23),
        )
        resp = resource.get_list(request)
        self.assertEqual(resp.status_code, 200)
        self.assertEqual(resp.content, '{"meta": {"limit": 20, "next": null, "offset": 0, "previous": null, "total_count": 5}, "objects": [{"content": "This is my very first post using my shiny new API. Pretty sweet, huh?", "created": "2010-03-30T20:05:00", "id": "1", "is_active": true, "resource_uri": "/api/v1/notes/1/", "slug": "first-post", "title": "First Post!", "updated": "2010-03-30T20:05:00"}, {"content": "The dog ate my cat today. He looks seriously uncomfortable.", "created": "2010-03-31T20:05:00", "id": "2", "is_active": true, "resource_uri": "/api/v1/notes/2/", "slug": "another-post", "title": "Another Post", "updated": "2010-03-31T20:05:00"}, {"content": "My neighborhood\'s been kinda weird lately, especially after the lava flow took out the corner store. Granny can hardly outrun the magma with her walker.", "created": "2010-04-01T20:05:00", "id": "4", "is_active": true, "resource_uri": "/api/v1/notes/4/", "slug": "recent-volcanic-activity", "title": "Recent Volcanic Activity.", "updated": "2010-04-01T20:05:00"}, {"content": "Man, the second eruption came on fast. Granny didn\'t have a chance. On the upshot, I was able to save her walker and I got a cool shawl out of the deal!", "created": "2010-04-02T10:05:00", "id": "6", "is_active": true, "resource_uri": "/api/v1/notes/6/", "slug": "grannys-gone", "title": "Granny\'s Gone", "updated": "2010-04-02T10:05:00"}, {"content": "Whee!", "created": "2010-07-21T11:23:00", "id": "7", "is_active": true, "resource_uri": "/api/v1/notes/7/", "slug": "another-fresh-note", "title": "Another fresh note.", "updated": "%s"}]}' % make_naive(new_note.updated).isoformat())

        # Regression - Ensure that the limit on the Resource gets used if
        # no other limit is requested.
        resource = TinyLimitNoteResource()
        request = HttpRequest()
        request.GET = {'format': 'json'}

        resp = resource.get_list(request)
        self.assertEqual(resp.status_code, 200)
        self.assertEqual(resp.content, '{"meta": {"limit": 3, "next": null, "offset": 0, "previous": null, "total_count": 5}, "objects": [{"content": "This is my very first post using my shiny new API. Pretty sweet, huh?", "created": "2010-03-30T20:05:00", "id": "1", "is_active": true, "resource_uri": "/api/v1/notes/1/", "slug": "first-post", "title": "First Post!", "updated": "2010-03-30T20:05:00"}, {"content": "The dog ate my cat today. He looks seriously uncomfortable.", "created": "2010-03-31T20:05:00", "id": "2", "is_active": true, "resource_uri": "/api/v1/notes/2/", "slug": "another-post", "title": "Another Post", "updated": "2010-03-31T20:05:00"}, {"content": "My neighborhood\'s been kinda weird lately, especially after the lava flow took out the corner store. Granny can hardly outrun the magma with her walker.", "created": "2010-04-01T20:05:00", "id": "4", "is_active": true, "resource_uri": "/api/v1/notes/4/", "slug": "recent-volcanic-activity", "title": "Recent Volcanic Activity.", "updated": "2010-04-01T20:05:00"}]}')

    def test_get_detail(self):
        resource = NoteResource()
        request = HttpRequest()
        request.GET = {'format': 'json'}

        resp = resource.get_detail(request, pk=1)
        self.assertEqual(resp.status_code, 200)
        self.assertEqual(resp.content, '{"content": "This is my very first post using my shiny new API. Pretty sweet, huh?", "created": "2010-03-30T20:05:00", "id": "1", "is_active": true, "resource_uri": "/api/v1/notes/1/", "slug": "first-post", "title": "First Post!", "updated": "2010-03-30T20:05:00"}')

        resp = resource.get_detail(request, pk=2)
        self.assertEqual(resp.status_code, 200)
        self.assertEqual(resp.content, '{"content": "The dog ate my cat today. He looks seriously uncomfortable.", "created": "2010-03-31T20:05:00", "id": "2", "is_active": true, "resource_uri": "/api/v1/notes/2/", "slug": "another-post", "title": "Another Post", "updated": "2010-03-31T20:05:00"}')

        resp = resource.get_detail(request, pk=300)
        self.assertEqual(resp.status_code, 404)

    def test_get_detail_no_authorization(self):
        resource = NoAuthorizationNoteResource()
        request = HttpRequest()
        request.GET = {'format': 'json'}

        with self.assertRaises(ImmediateHttpResponse):
            resp = resource.get_detail(request, pk=1)

    def test_get_list_no_authorization(self):
        resource = NoAuthorizationNoteResource()
        request = HttpRequest()
        request.GET = {'format': 'json'}

        resp = resource.get_list(request)
        self.assertEqual(resp.status_code, 200)
        self.assertEqual(resp.content, '{"meta": {"limit": 20, "next": null, "offset": 0, "previous": null, "total_count": 6}, "objects": []}')

    def test_put_list(self):
        resource = NoteResource()
        request = MockRequest()
        request.GET = {'format': 'json'}
        request.method = 'PUT'

        self.assertEqual(Note.objects.count(), 6)
        request.raw_post_data = '{"objects": [{"content": "The cat is back. The dog coughed him up out back.", "created": "2010-04-03 20:05:00", "is_active": true, "slug": "cat-is-back-again", "title": "The Cat Is Back", "updated": "2010-04-03 20:05:00"}]}'

        resp = resource.put_list(request)
        self.assertEqual(resp.status_code, 204)
        self.assertEqual(resp.content, '')
        self.assertEqual(Note.objects.count(), 3)
        self.assertEqual(Note.objects.filter(is_active=True).count(), 1)
        new_note = Note.objects.get(slug='cat-is-back-again')
        self.assertEqual(new_note.content, "The cat is back. The dog coughed him up out back.")

        always_resource = AlwaysDataNoteResource()
        resp = always_resource.put_list(request)
        self.assertEqual(resp.status_code, 202)
        self.assertTrue(resp.content.startswith('{"objects": ['))

    def test_put_detail(self):
        self.assertEqual(Note.objects.count(), 6)
        resource = NoteResource()
        request = MockRequest()
        request.GET = {'format': 'json'}
        request.method = 'PUT'
        request.raw_post_data = '{"content": "The cat is back. The dog coughed him up out back.", "created": "2010-04-03 20:05:00", "is_active": true, "slug": "cat-is-back", "title": "The Cat Is Back", "updated": "2010-04-03 20:05:00"}'

        resp = resource.put_detail(request, pk=10)
        self.assertEqual(resp.status_code, 201)
        self.assertEqual(Note.objects.count(), 7)
        new_note = Note.objects.get(slug='cat-is-back')
        self.assertEqual(new_note.content, "The cat is back. The dog coughed him up out back.")

        request.raw_post_data = '{"content": "The cat is gone again. I think it was the rabbits that ate him this time.", "created": "2010-04-03 20:05:00", "is_active": true, "slug": "cat-is-back", "title": "The Cat Is Gone", "updated": "2010-04-03 20:05:00"}'

        resp = resource.put_detail(request, pk=10)
        self.assertEqual(resp.status_code, 204)
        self.assertEqual(Note.objects.count(), 7)
        new_note = Note.objects.get(slug='cat-is-back')
        self.assertEqual(new_note.content, u'The cat is gone again. I think it was the rabbits that ate him this time.')

        always_resource = AlwaysDataNoteResource()
        resp = always_resource.put_detail(request, pk=10)
        self.assertEqual(resp.status_code, 202)
        data = json.loads(resp.content)
        self.assertTrue("id" in data)
        self.assertEqual(data["id"], "10")
        self.assertTrue("content" in data)
        self.assertEqual(data["content"], "The cat is gone again. I think it was the rabbits that ate him this time.")
        self.assertTrue("resource_uri" in data)
        self.assertTrue("title" in data)
        self.assertTrue("is_active" in data)

<<<<<<< HEAD
    def test_put_detail_no_authorization_to_add(self):
        self.assertEqual(Note.objects.count(), 6)
        resource = NoAuthorizationNoteResource()
        request = MockRequest()
        request.GET = {'format': 'json'}
        request.method = 'PUT'
        request.raw_post_data = '{"content": "The cat is back. The dog coughed him up out back.", "created": "2010-04-03 20:05:00", "is_active": true, "slug": "cat-is-back", "title": "The Cat Is Back", "updated": "2010-04-03 20:05:00"}'

        with self.assertRaises(ImmediateHttpResponse):
            resp = resource.put_detail(request, pk=10)


    def test_put_detail_no_authorization_to_change(self):
        self.assertEqual(Note.objects.count(), 6)
        resource = NoteResource()
        request = MockRequest()
        request.GET = {'format': 'json'}
        request.method = 'PUT'
        request.raw_post_data = '{"content": "The cat is back. The dog coughed him up out back.", "created": "2010-04-03 20:05:00", "is_active": true, "slug": "cat-is-back", "title": "The Cat Is Back", "updated": "2010-04-03 20:05:00"}'

        resp = resource.put_detail(request, pk=10)
        self.assertEqual(resp.status_code, 201)
        self.assertEqual(Note.objects.count(), 7)
        new_note = Note.objects.get(slug='cat-is-back')
        self.assertEqual(new_note.content, "The cat is back. The dog coughed him up out back.")

        no_auth_resource = NoAuthorizationNoteResource()
        request.raw_post_data = '{"content": "The cat is gone again. I think it was the rabbits that ate him this time.", "created": "2010-04-03 20:05:00", "is_active": true, "slug": "cat-is-back", "title": "The Cat Is Gone", "updated": "2010-04-03 20:05:00"}'

        with self.assertRaises(ImmediateHttpResponse):
            resp = no_auth_resource.put_detail(request, pk=10)
=======
        # Now make sure we can null-out a relation.
        # Associate some data first.
        new_note = Note.objects.get(slug='cat-is-back')
        new_note.author = User.objects.get(username='johndoe')
        new_note.save()
        nullable_resource = NullableRelatedNoteResource()
        request = MockRequest()
        request.GET = {'format': 'json'}
        request.method = 'PUT'
        request.raw_post_data = '{"content": "The cat is back. The dog coughed him up out back.", "created": "2010-04-03 20:05:00", "is_active": true, "slug": "cat-is-back", "title": "The Cat Is Back", "updated": "2010-04-03 20:05:00", "author": null}'

        resp = nullable_resource.put_detail(request, pk=10)
        self.assertEqual(resp.status_code, 204)
        self.assertEqual(Note.objects.count(), 7)
        new_note = Note.objects.get(slug='cat-is-back')
        self.assertEqual(new_note.author, None)
>>>>>>> 9ebf9708

    def test_post_list(self):
        self.assertEqual(Note.objects.count(), 6)
        resource = NoteResource()
        request = MockRequest()
        request.GET = {'format': 'json'}
        request.method = 'POST'
        request.raw_post_data = '{"content": "The cat is back. The dog coughed him up out back.", "created": "2010-04-03 20:05:00", "is_active": true, "slug": "cat-is-back", "title": "The Cat Is Back", "updated": "2010-04-03 20:05:00"}'

        resp = resource.post_list(request)
        self.assertEqual(resp.status_code, 201)
        self.assertEqual(Note.objects.count(), 7)
        new_note = Note.objects.get(slug='cat-is-back')
        self.assertEqual(new_note.content, "The cat is back. The dog coughed him up out back.")

        always_resource = AlwaysDataNoteResource()
        resp = always_resource.post_list(request)
        self.assertEqual(resp.status_code, 201)
        data = json.loads(resp.content)
        self.assertTrue("id" in data)
        self.assertEqual(data["id"], "8")
        self.assertTrue("content" in data)
        self.assertEqual(data["content"], "The cat is back. The dog coughed him up out back.")
        self.assertTrue("resource_uri" in data)
        self.assertTrue("title" in data)
        self.assertTrue("is_active" in data)

    def test_post_list_no_athorization(self):
        self.assertEqual(Note.objects.count(), 6)
        resource = NoAuthorizationNoteResource()
        request = MockRequest()
        request.GET = {'format': 'json'}
        request.method = 'POST'
        request.raw_post_data = '{"content": "The cat is back. The dog coughed him up out back.", "created": "2010-04-03 20:05:00", "is_active": true, "slug": "cat-is-back", "title": "The Cat Is Back", "updated": "2010-04-03 20:05:00"}'

        with self.assertRaises(ImmediateHttpResponse):
            resp = resource.post_list(request)
        self.assertEqual(Note.objects.count(), 6)

    def test_post_detail(self):
        resource = NoteResource()
        request = HttpRequest()
        request.GET = {'format': 'json'}
        request.method = 'POST'

        resp = resource.post_detail(request, pk=2)
        self.assertEqual(resp.status_code, 501)

    def test_delete_list(self):
        self.assertEqual(Note.objects.count(), 6)
        resource = NoteResource()
        request = HttpRequest()
        request.GET = {'format': 'json'}
        request.method = 'DELETE'

        resp = resource.delete_list(request)
        self.assertEqual(resp.status_code, 204)
        # Only the non-actives are left alive.
        self.assertEqual(Note.objects.count(), 2)

    def test_delete_list_no_authorization(self):
        self.assertEqual(Note.objects.count(), 6)
        resource = NoAuthorizationNoteResource()
        request = HttpRequest()
        request.GET = {'format': 'json'}
        request.method = 'DELETE'

        resp = resource.delete_list(request)
        self.assertEqual(resp.status_code, 204)
        # Nothing should have been deleted since we have no authorization to
        # delete anything.
        self.assertEqual(Note.objects.count(), 6)

    def test_delete_detail(self):
        self.assertEqual(Note.objects.count(), 6)
        resource = NoteResource()
        request = HttpRequest()
        request.GET = {'format': 'json'}
        request.method = 'DELETE'

        resp = resource.delete_detail(request, pk=2)
        self.assertEqual(resp.status_code, 204)
        self.assertEqual(Note.objects.count(), 5)

    def test_delete_detail_no_authorization(self):
        self.assertEqual(Note.objects.count(), 6)
        resource = NoAuthorizationNoteResource()
        request = HttpRequest()
        request.GET = {'format': 'json'}
        request.method = 'DELETE'

        with self.assertRaises(ImmediateHttpResponse):
            resp = resource.delete_detail(request, pk=2)
        self.assertEqual(Note.objects.count(), 6)

    def test_patch_list(self):
        resource = NoteResource()
        request = HttpRequest()
        request.GET = {'format': 'json'}
        request.method = 'PATCH'
        request._read_started = False

        self.assertEqual(Note.objects.count(), 6)
        request._raw_post_data = request._body = '{"objects": [{"content": "The cat is back. The dog coughed him up out back.", "created": "2010-04-03 20:05:00", "is_active": true, "slug": "cat-is-back-again", "title": "The Cat Is Back", "updated": "2010-04-03 20:05:00"}], "deleted_objects": ["/api/v1/notes/1/"]}'

        resp = resource.patch_list(request)
        self.assertEqual(resp.status_code, 202)
        self.assertEqual(resp.content, '')
        self.assertEqual(Note.objects.count(), 6)
        self.assertEqual(Note.objects.filter(is_active=True).count(), 4)
        new_note = Note.objects.get(slug='cat-is-back-again')
        self.assertEqual(new_note.content, "The cat is back. The dog coughed him up out back.")

    def test_patch_detail(self):
        self.assertEqual(Note.objects.count(), 6)
        resource = NoteResource()
        request = HttpRequest()
        request.GET = {'format': 'json'}
        request.method = 'PATCH'
        request._read_started = False
        request._raw_post_data = request._body = '{"content": "The cat is back. The dog coughed him up out back.", "created": "2010-04-03 20:05:00"}'

        resp = resource.patch_detail(request, pk=10)
        self.assertEqual(resp.status_code, 404)

        resp = resource.patch_detail(request, pk=1)
        self.assertEqual(resp.status_code, 202)
        self.assertEqual(Note.objects.count(), 6)
        note = Note.objects.get(pk=1)
        self.assertEqual(note.content, "The cat is back. The dog coughed him up out back.")
        self.assertEqual(note.created, aware_datetime(2010, 4, 3, 20, 5))

        request._raw_post_data = request._body = '{"content": "The cat is gone again. I think it was the rabbits that ate him this time."}'

        resp = resource.patch_detail(request, pk=1)
        self.assertEqual(resp.status_code, 202)
        self.assertEqual(Note.objects.count(), 6)
        new_note = Note.objects.get(pk=1)
        self.assertEqual(new_note.content, u'The cat is gone again. I think it was the rabbits that ate him this time.')

    def test_dispatch_list(self):
        resource = NoteResource()
        request = HttpRequest()
        request.GET = {'format': 'json'}
        request.method = 'GET'

        resp = resource.dispatch_list(request)
        self.assertEqual(resp.status_code, 200)
        self.assertEqual(resp.content, '{"meta": {"limit": 20, "next": null, "offset": 0, "previous": null, "total_count": 4}, "objects": [{"content": "This is my very first post using my shiny new API. Pretty sweet, huh?", "created": "2010-03-30T20:05:00", "id": "1", "is_active": true, "resource_uri": "/api/v1/notes/1/", "slug": "first-post", "title": "First Post!", "updated": "2010-03-30T20:05:00"}, {"content": "The dog ate my cat today. He looks seriously uncomfortable.", "created": "2010-03-31T20:05:00", "id": "2", "is_active": true, "resource_uri": "/api/v1/notes/2/", "slug": "another-post", "title": "Another Post", "updated": "2010-03-31T20:05:00"}, {"content": "My neighborhood\'s been kinda weird lately, especially after the lava flow took out the corner store. Granny can hardly outrun the magma with her walker.", "created": "2010-04-01T20:05:00", "id": "4", "is_active": true, "resource_uri": "/api/v1/notes/4/", "slug": "recent-volcanic-activity", "title": "Recent Volcanic Activity.", "updated": "2010-04-01T20:05:00"}, {"content": "Man, the second eruption came on fast. Granny didn\'t have a chance. On the upshot, I was able to save her walker and I got a cool shawl out of the deal!", "created": "2010-04-02T10:05:00", "id": "6", "is_active": true, "resource_uri": "/api/v1/notes/6/", "slug": "grannys-gone", "title": "Granny\'s Gone", "updated": "2010-04-02T10:05:00"}]}')

    def test_dispatch_detail(self):
        resource = NoteResource()
        request = HttpRequest()
        request.GET = {'format': 'json'}
        request.method = 'GET'

        resp = resource.dispatch_detail(request, pk=1)
        self.assertEqual(resp.status_code, 200)
        self.assertEqual(resp.content, '{"content": "This is my very first post using my shiny new API. Pretty sweet, huh?", "created": "2010-03-30T20:05:00", "id": "1", "is_active": true, "resource_uri": "/api/v1/notes/1/", "slug": "first-post", "title": "First Post!", "updated": "2010-03-30T20:05:00"}')

    def test_dispatch(self):
        resource = NoteResource()
        request = HttpRequest()
        request.GET = {'format': 'json'}
        request.method = 'GET'

        resp = resource.dispatch('list', request)
        self.assertEqual(resp.status_code, 200)
        self.assertEqual(resp.content, '{"meta": {"limit": 20, "next": null, "offset": 0, "previous": null, "total_count": 4}, "objects": [{"content": "This is my very first post using my shiny new API. Pretty sweet, huh?", "created": "2010-03-30T20:05:00", "id": "1", "is_active": true, "resource_uri": "/api/v1/notes/1/", "slug": "first-post", "title": "First Post!", "updated": "2010-03-30T20:05:00"}, {"content": "The dog ate my cat today. He looks seriously uncomfortable.", "created": "2010-03-31T20:05:00", "id": "2", "is_active": true, "resource_uri": "/api/v1/notes/2/", "slug": "another-post", "title": "Another Post", "updated": "2010-03-31T20:05:00"}, {"content": "My neighborhood\'s been kinda weird lately, especially after the lava flow took out the corner store. Granny can hardly outrun the magma with her walker.", "created": "2010-04-01T20:05:00", "id": "4", "is_active": true, "resource_uri": "/api/v1/notes/4/", "slug": "recent-volcanic-activity", "title": "Recent Volcanic Activity.", "updated": "2010-04-01T20:05:00"}, {"content": "Man, the second eruption came on fast. Granny didn\'t have a chance. On the upshot, I was able to save her walker and I got a cool shawl out of the deal!", "created": "2010-04-02T10:05:00", "id": "6", "is_active": true, "resource_uri": "/api/v1/notes/6/", "slug": "grannys-gone", "title": "Granny\'s Gone", "updated": "2010-04-02T10:05:00"}]}')

        resp = resource.dispatch('detail', request, pk=1)
        self.assertEqual(resp.status_code, 200)
        self.assertEqual(resp.content, '{"content": "This is my very first post using my shiny new API. Pretty sweet, huh?", "created": "2010-03-30T20:05:00", "id": "1", "is_active": true, "resource_uri": "/api/v1/notes/1/", "slug": "first-post", "title": "First Post!", "updated": "2010-03-30T20:05:00"}')

    def test_build_bundle(self):
        resource = NoteResource()

        unpopulated_bundle = resource.build_bundle()
        self.assertTrue(isinstance(unpopulated_bundle, Bundle))
        self.assertEqual(unpopulated_bundle.data, {})

        populated_bundle = resource.build_bundle(data={'title': 'Foo'})
        self.assertTrue(isinstance(populated_bundle, Bundle))
        self.assertEqual(populated_bundle.data, {'title': 'Foo'})

        req = HttpRequest()
        req.GET = {'foo': 'bar'}
        populated_bundle_with_request = resource.build_bundle(data={'title': 'Foo'}, request=req)
        self.assertTrue(isinstance(populated_bundle_with_request, Bundle))
        self.assertEqual(populated_bundle_with_request.data, {'title': 'Foo'})
        self.assertEqual(populated_bundle_with_request.request.GET['foo'], 'bar')

    def test_obj_get_list(self):
        resource = NoteResource()

        object_list = resource.obj_get_list()
        self.assertEqual(len(object_list), 4)
        self.assertEqual(object_list[0].title, u'First Post!')

        notes = NoteResource().obj_get_list()
        self.assertEqual(len(notes), 4)
        self.assertEqual(notes[0].is_active, True)
        self.assertEqual(notes[0].title, u'First Post!')
        self.assertEqual(notes[1].is_active, True)
        self.assertEqual(notes[1].title, u'Another Post')
        self.assertEqual(notes[2].is_active, True)
        self.assertEqual(notes[2].title, u'Recent Volcanic Activity.')
        self.assertEqual(notes[3].is_active, True)
        self.assertEqual(notes[3].title, u"Granny's Gone")

        customs = VeryCustomNoteResource().obj_get_list()
        self.assertEqual(len(customs), 6)
        self.assertEqual(customs[0].is_active, True)
        self.assertEqual(customs[0].title, u'First Post!')
        self.assertEqual(customs[0].author.username, u'johndoe')
        self.assertEqual(customs[1].is_active, True)
        self.assertEqual(customs[1].title, u'Another Post')
        self.assertEqual(customs[1].author.username, u'johndoe')
        self.assertEqual(customs[2].is_active, False)
        self.assertEqual(customs[2].title, u'Hello World!')
        self.assertEqual(customs[2].author.username, u'janedoe')
        self.assertEqual(customs[3].is_active, True)
        self.assertEqual(customs[3].title, u'Recent Volcanic Activity.')
        self.assertEqual(customs[3].author.username, u'janedoe')
        self.assertEqual(customs[4].is_active, False)
        self.assertEqual(customs[4].title, u'My favorite new show')
        self.assertEqual(customs[4].author.username, u'johndoe')
        self.assertEqual(customs[5].is_active, True)
        self.assertEqual(customs[5].title, u"Granny's Gone")
        self.assertEqual(customs[5].author.username, u'janedoe')

        # Ensure filtering by request params works.
        mock_request = MockRequest()
        mock_request.GET['title'] = u"Granny's Gone"
        notes = NoteResource().obj_get_list(request=mock_request)
        self.assertEqual(len(notes), 1)
        self.assertEqual(notes[0].title, u"Granny's Gone")

        # Ensure kwargs override request params.
        mock_request = MockRequest()
        mock_request.GET['title'] = u"Granny's Gone"
        notes = NoteResource().obj_get_list(request=mock_request, title='Recent Volcanic Activity.')
        self.assertEqual(len(notes), 1)
        self.assertEqual(notes[0].title, u'Recent Volcanic Activity.')

    def test_apply_filters(self):
        nr = NoteResource()
        mock_request = MockRequest()

        # No filters.
        notes = nr.apply_filters(mock_request, {})
        self.assertEqual(len(notes), 4)

        filters = {
            'title': u"Granny's Gone"
        }
        notes = nr.apply_filters(mock_request, filters)
        self.assertEqual(len(notes), 1)
        self.assertEqual(notes[0].title, u"Granny's Gone")

        filters = {
            'title__icontains': u"post",
            'created__lte': datetime.date(2010, 6, 30),
        }
        notes = nr.apply_filters(mock_request, filters)
        self.assertEqual(len(notes), 2)
        self.assertEqual(notes[0].title, u'First Post!')
        self.assertEqual(notes[1].title, u'Another Post')

    def test_obj_get(self):
        resource = NoteResource()

        obj = resource.obj_get(pk=1)
        self.assertTrue(isinstance(obj, Note))
        self.assertEqual(obj.title, u'First Post!')

        # Test non-pk gets.
        obj = resource.obj_get(slug='another-post')
        self.assertTrue(isinstance(obj, Note))
        self.assertEqual(obj.title, u'Another Post')

        note = NoteResource()
        note_obj = note.obj_get(pk=1)
        self.assertEqual(note_obj.content, u'This is my very first post using my shiny new API. Pretty sweet, huh?')
        self.assertEqual(note_obj.created, aware_datetime(2010, 3, 30, 20, 5))
        self.assertEqual(note_obj.is_active, True)
        self.assertEqual(note_obj.slug, u'first-post')
        self.assertEqual(note_obj.title, u'First Post!')
        self.assertEqual(note_obj.updated, aware_datetime(2010, 3, 30, 20, 5))

        custom = VeryCustomNoteResource()
        custom_obj = custom.obj_get(pk=1)
        self.assertEqual(custom_obj.content, u'This is my very first post using my shiny new API. Pretty sweet, huh?')
        self.assertEqual(custom_obj.created, aware_datetime(2010, 3, 30, 20, 5))
        self.assertEqual(custom_obj.is_active, True)
        self.assertEqual(custom_obj.author.username, u'johndoe')
        self.assertEqual(custom_obj.title, u'First Post!')

        related = RelatedNoteResource()
        related_obj = related.obj_get(pk=1)
        self.assertEqual(related_obj.content, u'This is my very first post using my shiny new API. Pretty sweet, huh?')
        self.assertEqual(related_obj.created, aware_datetime(2010, 3, 30, 20, 5))
        self.assertEqual(related_obj.is_active, True)
        self.assertEqual(related_obj.author.username, u'johndoe')
        self.assertEqual(related_obj.title, u'First Post!')
        self.assertEqual(list(related_obj.subjects.values_list('id', flat=True)), [1, 2])

    def test_uri_fields(self):
        with_abs_url = WithAbsoluteURLNoteResource()
        with_abs_url_obj = with_abs_url.obj_get(pk=1)
        with_abs_url_bundle = with_abs_url.build_bundle(obj=with_abs_url_obj)
        abs_bundle = with_abs_url.full_dehydrate(with_abs_url_bundle)
        self.assertEqual(abs_bundle.data['resource_uri'], '/api/v1/withabsoluteurlnote/1/')
        self.assertEqual(abs_bundle.data['absolute_url'], u'/some/fake/path/1/')

    def test_jsonp_validation(self):
        resource = NoteResource()

        # invalid JSONP callback should return Http400
        request = HttpRequest()
        request.GET = {'format': 'jsonp', 'callback': '()'}
        request.method = 'GET'
        try:
            resp = resource.dispatch_detail(request, pk=1)
            self.fail()
        except BadRequest, e:
            pass

        # Try again with ``wrap_view`` for sanity.
        resp = resource.wrap_view('dispatch_detail')(request, pk=1)
        self.assertEqual(resp.status_code, 400)
        self.assertEqual(resp.content, 'JSONP callback name is invalid.')

        # valid JSONP callback should work
        request = HttpRequest()
        request.GET = {'format': 'jsonp', 'callback': 'myCallback'}
        request.method = 'GET'
        resp = resource.dispatch_detail(request, pk=1)
        self.assertEqual(resp.status_code, 200)

    def test_get_schema(self):
        resource = NoteResource()
        request = HttpRequest()
        request.GET = {'format': 'json'}
        request.method = 'GET'

        # Patch the ``created/updated`` defaults for testability.
        old_created = resource.fields['created']._default
        old_updated = resource.fields['updated']._default
        resource.fields['created']._default = aware_datetime(2011, 9, 24, 0, 2)
        resource.fields['updated']._default = aware_datetime(2011, 9, 24, 0, 2)

        resp = resource.get_schema(request)
        self.assertEqual(resp.status_code, 200)
        schema = {
            "allowed_detail_http_methods": ["get", "post", "put", "delete", "patch"],
            "allowed_list_http_methods": ["get", "post", "put", "delete", "patch"],
            "default_format": "application/json",
            "default_limit": 20,
            "fields": {
                "content": {
                    "blank": True,
                    "default": "",
                    "help_text": "Unicode string data. Ex: \"Hello World\"",
                    "nullable": False,
                    "readonly": False,
                    "type": "string",
                    "unique": False
                },
                "created": {
                    "blank": False,
                    "default": "2011-09-24T00:02:00",
                    "help_text": "A date & time as a string. Ex: \"2010-11-10T03:07:43\"",
                    "nullable": False,
                    "readonly": False,
                    "type": "datetime",
                    "unique": False
                },
                "id": {
                    "blank": True,
                    "default": "",
                    "help_text": "Unicode string data. Ex: \"Hello World\"",
                    "nullable": False,
                    "readonly": False,
                    "type": "string",
                    "unique": True
                },
                "is_active": {
                    "blank": True,
                    "default": True,
                    "help_text": "Boolean data. Ex: True",
                    "nullable": False,
                    "readonly": False,
                    "type": "boolean",
                    "unique": False
                },
                "resource_uri": {
                    "blank": False,
                    "default": "No default provided.",
                    "help_text": "Unicode string data. Ex: \"Hello World\"",
                    "nullable": False,
                    "readonly": True,
                    "type": "string",
                    "unique": False
                },
                "slug": {
                    "blank": False,
                    "default": "No default provided.",
                    "help_text": "Unicode string data. Ex: \"Hello World\"",
                    "nullable": False,
                    "readonly": False,
                    "type": "string",
                    "unique": False
                },
                "title": {
                    "blank": False,
                    "default": "No default provided.",
                    "help_text": "Unicode string data. Ex: \"Hello World\"",
                    "nullable": False,
                    "readonly": False,
                    "type": "string",
                    "unique": False
                },
                "updated": {
                    "blank": False,
                    "default": "2011-09-24T00:02:00",
                    "help_text": "A date & time as a string. Ex: \"2010-11-10T03:07:43\"",
                    "nullable": False,
                    "readonly": False,
                    "type": "datetime",
                    "unique": False
                }
            },
            "filtering": {
                "content": ["startswith", "exact"],
                "slug": ["exact"],
                "title": 1
            },
            "ordering": ["title", "slug", "resource_uri"],
        }
        self.assertEqual(json.loads(resp.content), schema)

        # Unpatch.
        resource.fields['created']._default = old_created
        resource.fields['updated']._default = old_updated

    def test_get_multiple(self):
        resource = NoteResource()
        request = HttpRequest()
        request.GET = {'format': 'json'}
        request.method = 'GET'

        resp = resource.get_multiple(request, pk_list='1')
        self.assertEqual(resp.status_code, 200)
        self.assertEqual(resp.content, '{"objects": [{"content": "This is my very first post using my shiny new API. Pretty sweet, huh?", "created": "2010-03-30T20:05:00", "id": "1", "is_active": true, "resource_uri": "/api/v1/notes/1/", "slug": "first-post", "title": "First Post!", "updated": "2010-03-30T20:05:00"}]}')

        resp = resource.get_multiple(request, pk_list='1;2')
        self.assertEqual(resp.status_code, 200)
        self.assertEqual(resp.content, '{"objects": [{"content": "This is my very first post using my shiny new API. Pretty sweet, huh?", "created": "2010-03-30T20:05:00", "id": "1", "is_active": true, "resource_uri": "/api/v1/notes/1/", "slug": "first-post", "title": "First Post!", "updated": "2010-03-30T20:05:00"}, {"content": "The dog ate my cat today. He looks seriously uncomfortable.", "created": "2010-03-31T20:05:00", "id": "2", "is_active": true, "resource_uri": "/api/v1/notes/2/", "slug": "another-post", "title": "Another Post", "updated": "2010-03-31T20:05:00"}]}')

        resp = resource.get_multiple(request, pk_list='2;3')
        self.assertEqual(resp.status_code, 200)
        self.assertEqual(resp.content, '{"not_found": ["3"], "objects": [{"content": "The dog ate my cat today. He looks seriously uncomfortable.", "created": "2010-03-31T20:05:00", "id": "2", "is_active": true, "resource_uri": "/api/v1/notes/2/", "slug": "another-post", "title": "Another Post", "updated": "2010-03-31T20:05:00"}]}')

        resp = resource.get_multiple(request, pk_list='1;2;4;6')
        self.assertEqual(resp.status_code, 200)
        self.assertEqual(resp.content, '{"objects": [{"content": "This is my very first post using my shiny new API. Pretty sweet, huh?", "created": "2010-03-30T20:05:00", "id": "1", "is_active": true, "resource_uri": "/api/v1/notes/1/", "slug": "first-post", "title": "First Post!", "updated": "2010-03-30T20:05:00"}, {"content": "The dog ate my cat today. He looks seriously uncomfortable.", "created": "2010-03-31T20:05:00", "id": "2", "is_active": true, "resource_uri": "/api/v1/notes/2/", "slug": "another-post", "title": "Another Post", "updated": "2010-03-31T20:05:00"}, {"content": "My neighborhood\'s been kinda weird lately, especially after the lava flow took out the corner store. Granny can hardly outrun the magma with her walker.", "created": "2010-04-01T20:05:00", "id": "4", "is_active": true, "resource_uri": "/api/v1/notes/4/", "slug": "recent-volcanic-activity", "title": "Recent Volcanic Activity.", "updated": "2010-04-01T20:05:00"}, {"content": "Man, the second eruption came on fast. Granny didn\'t have a chance. On the upshot, I was able to save her walker and I got a cool shawl out of the deal!", "created": "2010-04-02T10:05:00", "id": "6", "is_active": true, "resource_uri": "/api/v1/notes/6/", "slug": "grannys-gone", "title": "Granny\'s Gone", "updated": "2010-04-02T10:05:00"}]}')

    def test_check_throttling(self):
        # Stow.
        old_debug = settings.DEBUG
        settings.DEBUG = False

        resource = ThrottledNoteResource()
        request = HttpRequest()
        request.GET = {'format': 'json'}
        request.method = 'GET'

        # Not throttled.
        resp = resource.dispatch('list', request)
        self.assertEqual(resp.status_code, 200)
        self.assertEqual(len(cache.get('noaddr_nohost_accesses')), 1)

        # Not throttled.
        resp = resource.dispatch('list', request)
        self.assertEqual(resp.status_code, 200)
        self.assertEqual(len(cache.get('noaddr_nohost_accesses')), 2)

        # Throttled.
        try:
            resp = resource.dispatch('list', request)
            self.fail()
        except ImmediateHttpResponse, e:
            self.assertEqual(e.response.status_code, 403)
            self.assertEqual(len(cache.get('noaddr_nohost_accesses')), 2)

        # Throttled.
        try:
            resp = resource.dispatch('list', request)
            self.fail()
        except ImmediateHttpResponse, e:
            self.assertEqual(e.response.status_code, 403)
            self.assertEqual(len(cache.get('noaddr_nohost_accesses')), 2)

        # Check the ``wrap_view``.
        resp = resource.wrap_view('dispatch_list')(request)
        self.assertEqual(resp.status_code, 403)
        self.assertEqual(len(cache.get('noaddr_nohost_accesses')), 2)

        # Restore.
        settings.DEBUG = old_debug

    def test_generate_cache_key(self):
        resource = NoteResource()
        self.assertEqual(resource.generate_cache_key(), 'None:notes::')
        self.assertEqual(resource.generate_cache_key('abc', '123'), 'None:notes:abc:123:')
        self.assertEqual(resource.generate_cache_key(foo='bar', moof='baz'), 'None:notes::foo=bar:moof=baz')
        self.assertEqual(resource.generate_cache_key('abc', '123', foo='bar', moof='baz'), 'None:notes:abc:123:foo=bar:moof=baz')

    def test_cached_fetch_list(self):
        resource = NoteResource()

        object_list = resource.cached_obj_get_list()
        self.assertEqual(len(object_list), 4)
        self.assertEqual(object_list[0].title, u'First Post!')

    def test_cached_fetch_detail(self):
        resource = NoteResource()

        obj = resource.cached_obj_get(pk=1)
        self.assertTrue(isinstance(obj, Note))
        self.assertEqual(obj.title, u'First Post!')

    def test_configuration(self):
        note = NoteResource()
        self.assertEqual(len(note.fields), 8)
        self.assertEqual(sorted(note.fields.keys()), ['content', 'created', 'id', 'is_active', 'resource_uri', 'slug', 'title', 'updated'])
        self.assertEqual(note.fields['content'].default, '')

        custom = VeryCustomNoteResource()
        self.assertEqual(len(custom.fields), 7)
        self.assertEqual(sorted(custom.fields.keys()), ['author', 'constant', 'content', 'created', 'is_active', 'resource_uri', 'title'])

        no_uri = NoUriNoteResource()
        self.assertEqual(len(no_uri.fields), 7)
        self.assertEqual(sorted(no_uri.fields.keys()), ['content', 'created', 'id', 'is_active', 'slug', 'title', 'updated'])

        with_abs_url = WithAbsoluteURLNoteResource()
        self.assertEqual(len(with_abs_url.fields), 9)
        self.assertEqual(sorted(with_abs_url.fields.keys()), ['absolute_url', 'content', 'created', 'id', 'is_active', 'resource_uri', 'slug', 'title', 'updated'])

    def test_obj_delete_list_custom_qs(self):
        self.assertEqual(len(Note.objects.all()), 6)
        notes = NoteResource().obj_delete_list()
        self.assertEqual(len(Note.objects.all()), 2)

    def test_obj_delete_list_basic_qs(self):
        self.assertEqual(len(Note.objects.all()), 6)
        customs = VeryCustomNoteResource().obj_delete_list()
        self.assertEqual(len(Note.objects.all()), 0)

    def test_obj_delete_list_non_queryset(self):
        class NonQuerysetNoteResource(ModelResource):
            class Meta:
                queryset = Note.objects.all()

            def apply_authorization_limits(self, request, obj_list):
                return tuple(obj_list[:2])

        self.assertEqual(len(Note.objects.all()), 6)
        # This is a regression. Used to fail miserably.
        notes = NonQuerysetNoteResource().obj_delete_list()
        self.assertEqual(len(Note.objects.all()), 4)

    def test_obj_create(self):
        self.assertEqual(Note.objects.all().count(), 6)
        note = NoteResource()
        bundle = Bundle(data={
            'title': "A new post!",
            'slug': "a-new-post",
            'content': "Testing, 1, 2, 3!",
            'is_active': True
        })
        note.obj_create(bundle)
        self.assertEqual(Note.objects.all().count(), 7)
        latest = Note.objects.get(slug='a-new-post')
        self.assertEqual(latest.title, u"A new post!")
        self.assertEqual(latest.slug, u'a-new-post')
        self.assertEqual(latest.content, u'Testing, 1, 2, 3!')
        self.assertEqual(latest.is_active, True)

        self.assertEqual(Note.objects.all().count(), 7)
        note = RelatedNoteResource()
        related_bundle = Bundle(data={
            'title': "Yet another new post!",
            'slug': "yet-another-new-post",
            'content': "WHEEEEEE!",
            'is_active': True,
            'author': '/api/v1/users/1/',
            'subjects': ['/api/v1/subjects/2/'],
        })
        note.obj_create(related_bundle)
        self.assertEqual(Note.objects.all().count(), 8)
        latest = Note.objects.get(slug='yet-another-new-post')
        self.assertEqual(latest.title, u"Yet another new post!")
        self.assertEqual(latest.slug, u'yet-another-new-post')
        self.assertEqual(latest.content, u'WHEEEEEE!')
        self.assertEqual(latest.is_active, True)
        self.assertEqual(latest.author.username, u'johndoe')
        self.assertEqual(latest.subjects.all().count(), 1)
        self.assertEqual([sub.id for sub in latest.subjects.all()], [2])

        self.assertEqual(Note.objects.all().count(), 8)
        note = AnotherRelatedNoteResource()
        related_bundle = Bundle(data={
            'title': "Yet another another new post!",
            'slug': "yet-another-another-new-post",
            'content': "WHEEEEEE!",
            'is_active': True,
            'author': '/api/v1/users/1/',
            'subjects': [{
                'name': 'helloworld',
                'url': 'http://example.com',
                'created': '2010-05-20 14:22:00',
            }],
        })
        note.obj_create(related_bundle)
        self.assertEqual(Note.objects.all().count(), 9)
        latest = Note.objects.get(slug='yet-another-another-new-post')
        self.assertEqual(latest.title, u"Yet another another new post!")
        self.assertEqual(latest.slug, u'yet-another-another-new-post')
        self.assertEqual(latest.content, u'WHEEEEEE!')
        self.assertEqual(latest.is_active, True)
        self.assertEqual(latest.author.username, u'johndoe')
        self.assertEqual(latest.subjects.all().count(), 1)
        self.assertEqual([sub.id for sub in latest.subjects.all()], [3])

        self.assertEqual(Note.objects.all().count(), 9)
        self.assertEqual(User.objects.filter(username='snerble').count(), 0)
        note = YetAnotherRelatedNoteResource()
        related_bundle = Bundle(data={
            'title': "Yet yet another another new post!",
            'slug': "yet-yet-another-another-new-post",
            'content': "WHOA!!!",
            'is_active': True,
            'author': {
                'username': 'snerble',
                'password': 'hunter42',
            },
            'subjects': [],
        })
        note.obj_create(related_bundle)
        self.assertEqual(Note.objects.all().count(), 10)
        latest = Note.objects.get(slug='yet-yet-another-another-new-post')
        self.assertEqual(latest.title, u"Yet yet another another new post!")
        self.assertEqual(latest.slug, u'yet-yet-another-another-new-post')
        self.assertEqual(latest.content, u'WHOA!!!')
        self.assertEqual(latest.is_active, True)
        self.assertEqual(latest.author.username, u'snerble')
        self.assertEqual(latest.subjects.all().count(), 0)

    def test_obj_update(self):
        self.assertEqual(Note.objects.all().count(), 6)
        note = NoteResource()
        note_obj = note.obj_get(pk=1)
        note_bundle = note.build_bundle(obj=note_obj)
        note_bundle = note.full_dehydrate(note_bundle)
        note_bundle.data['title'] = 'Whee!'
        note.obj_update(note_bundle, pk=1)
        self.assertEqual(Note.objects.all().count(), 6)
        numero_uno = Note.objects.get(pk=1)
        self.assertEqual(numero_uno.title, u'Whee!')
        self.assertEqual(numero_uno.slug, u'first-post')
        self.assertEqual(numero_uno.content, u'This is my very first post using my shiny new API. Pretty sweet, huh?')
        self.assertEqual(numero_uno.is_active, True)

        self.assertEqual(Note.objects.all().count(), 6)
        note = RelatedNoteResource()
        related_obj = note.obj_get(pk=1)
        related_bundle = Bundle(obj=related_obj, data={
            'title': "Yet another new post!",
            'slug': "yet-another-new-post",
            'content': "WHEEEEEE!",
            'is_active': True,
            'author': '/api/v1/users/2/',
            'subjects': ['/api/v1/subjects/2/', '/api/v1/subjects/1/'],
        })
        note.obj_update(related_bundle, pk=1)
        self.assertEqual(Note.objects.all().count(), 6)
        latest = Note.objects.get(slug='yet-another-new-post')
        self.assertEqual(latest.title, u"Yet another new post!")
        self.assertEqual(latest.slug, u'yet-another-new-post')
        self.assertEqual(latest.content, u'WHEEEEEE!')
        self.assertEqual(latest.is_active, True)
        self.assertEqual(latest.author.username, u'janedoe')
        self.assertEqual(latest.subjects.all().count(), 2)
        self.assertEqual([sub.id for sub in latest.subjects.all()], [1, 2])

        self.assertEqual(Note.objects.all().count(), 6)
        note = AnotherRelatedNoteResource()
        related_obj = note.obj_get(pk=1)
        related_bundle = Bundle(data={
            'title': "Yet another another new post!",
            'slug': "yet-another-another-new-post",
            'content': "WHEEEEEE!",
            'is_active': True,
            'author': '/api/v1/users/1/',
            'subjects': [{
                'name': 'helloworld',
                'url': 'http://example.com',
                'created': '2010-05-20 14:22:00',
            }],
        })
        note.obj_update(related_bundle, pk=1)
        self.assertEqual(Note.objects.all().count(), 6)
        latest = Note.objects.get(slug='yet-another-another-new-post')
        self.assertEqual(latest.title, u"Yet another another new post!")
        self.assertEqual(latest.slug, u'yet-another-another-new-post')
        self.assertEqual(latest.content, u'WHEEEEEE!')
        self.assertEqual(latest.is_active, True)
        self.assertEqual(latest.author.username, u'johndoe')
        self.assertEqual(latest.subjects.all().count(), 1)
        self.assertEqual([sub.id for sub in latest.subjects.all()], [3])

        # Fix non-native types (like datetimes) during attempted hydration.
        # This ensures that handing the wrong type should get coerced to the
        # right thing.
        self.assertEqual(Note.objects.all().count(), 6)
        note = NoteResource()
        note_obj = note.obj_get(pk=1)
        self.assertEqual(note_obj.title, u'Yet another another new post!')
        self.assertEqual(note_obj.created, aware_datetime(2010, 3, 30, 20, 5))
        note_bundle = note.build_bundle(obj=note_obj)
        note_bundle = note.full_dehydrate(note_bundle)
        note_bundle.data['title'] = 'OMGOMGOMGOMG!'
        note_bundle.data['created'] = aware_datetime(2011, 11, 23, 1, 0, 0)
        note.obj_update(note_bundle, pk=1, created='2010-03-30T20:05:00')
        self.assertEqual(Note.objects.all().count(), 6)
        numero_uno = Note.objects.get(pk=1)
        self.assertEqual(numero_uno.title, u'OMGOMGOMGOMG!')
        self.assertEqual(numero_uno.slug, u'yet-another-another-new-post')
        self.assertEqual(numero_uno.content, u'WHEEEEEE!')
        self.assertEqual(numero_uno.created, aware_datetime(2011, 11, 23, 1, 0))

        # Now try a lookup that should fail.
        note = NoteResource()
        note_bundle = note.build_bundle(data={
            "author": "/api/v1/users/1/",
            "title": "Something something Post!",
            "slug": "something-something-post",
            "content": "Stock post content.",
            "is_active": True,
            "created": "2011-03-30 20:05:00",
            "updated": "2011-03-30 20:05:00"
        })
        self.assertRaises(NotFound, note.obj_update, note_bundle, pk=1, created='2010-03-31T20:05:00')
        self.assertEqual(Note.objects.all().count(), 6)

        # Assign based on the ``request.user``, which helps ensure that
        # the correct ``request`` is being passed along.
        request = HttpRequest()
        request.user = User.objects.get(username='johndoe')
        self.assertEqual(AlwaysUserNoteResource().get_object_list(request).count(), 2)
        note = AlwaysUserNoteResource()
        note_obj = note.obj_get(request, pk=1)
        note_bundle = note.build_bundle(obj=note_obj)
        note_bundle = note.full_dehydrate(note_bundle)
        note_bundle.data['title'] = 'Whee!'
        note_bundle.request = request
        note.obj_update(note_bundle, pk=1)
        self.assertEqual(Note.objects.all().count(), 6)
        numero_uno = Note.objects.get(pk=1)
        self.assertEqual(numero_uno.title, u'Whee!')
        self.assertEqual(numero_uno.slug, u'yet-another-another-new-post')
        self.assertEqual(numero_uno.content, u'WHEEEEEE!')
        self.assertEqual(numero_uno.is_active, True)
        self.assertEqual(numero_uno.author.pk, request.user.pk)

    def test_obj_delete(self):
        self.assertEqual(Note.objects.all().count(), 6)
        note = NoteResource()
        note.obj_delete(pk=1)
        self.assertEqual(Note.objects.all().count(), 5)
        self.assertRaises(Note.DoesNotExist, Note.objects.get, pk=1)

        # Test non-pk deletes.
        note.obj_delete(slug='another-post')
        self.assertEqual(Note.objects.all().count(), 4)
        self.assertRaises(Note.DoesNotExist, Note.objects.get, slug='another-post')

    def test_rollback(self):
        self.assertEqual(Note.objects.all().count(), 6)
        note = NoteResource()

        bundles_seen = []
        note.rollback(bundles_seen)
        self.assertEqual(Note.objects.all().count(), 6)

        # The one that exists should be deleted, the others ignored.
        bundles_seen = [Bundle(obj=Note.objects.get(pk=1)), Bundle(obj=Note()), Bundle()]
        note.rollback(bundles_seen)
        self.assertEqual(Note.objects.all().count(), 5)

    def test_is_valid(self):
        # Using the plug.
        note = NoteResource()
        bundle = Bundle(data={})

        try:
            note.is_valid(bundle)
        except:
            self.fail("Stock 'is_valid' should pass without exception.")

        # An actual form.
        class NoteForm(forms.Form):
            title = forms.CharField(max_length=100)
            slug = forms.CharField(max_length=50)
            content = forms.CharField(required=False, widget=forms.Textarea)
            is_active = forms.BooleanField()

            # Define a custom clean to make sure non-field errors are making it
            # through.
            def clean(self):
                if not self.cleaned_data.get('content', ''):
                    raise forms.ValidationError('Having no content makes for a very boring note.')

                return self.cleaned_data

        class ValidatedNoteResource(ModelResource):
            class Meta:
                queryset = Note.objects.all()
                resource_name = 'validated'
                validation = FormValidation(form_class=NoteForm)

        class ValidatedXMLNoteResource(ModelResource):
            class Meta:
                queryset = Note.objects.all()
                resource_name = 'validated'
                validation = FormValidation(form_class=NoteForm)
                default_format = 'application/xml'

        validated = ValidatedNoteResource()
        validated_xml = ValidatedXMLNoteResource()

        # Test empty data.
        bundle = Bundle(data={})
        self.assertFalse(validated.is_valid(bundle))
        self.assertEqual(bundle.errors, {'validated': {'is_active': [u'This field is required.'], 'slug': [u'This field is required.'], '__all__': [u'Having no content makes for a very boring note.'], 'title': [u'This field is required.']}})

        # Test something that fails validation.
        bundle = Bundle(data={
            'title': 123,
            'slug': '123456789012345678901234567890123456789012345678901234567890',
            'content': '',
            'is_active': True,
        })
        self.assertFalse(validated.is_valid(bundle))
        self.assertEqual(bundle.errors, {'validated': {'slug': [u'Ensure this value has at most 50 characters (it has 60).'], '__all__': [u'Having no content makes for a very boring note.']}})

        # Test something that passes validation.
        bundle = Bundle(data={
            'title': 'Test Content',
            'slug': 'test-content',
            'content': "It doesn't get any more awesome than this.",
            'is_active': True,
        })

        self.assertTrue(validated.is_valid(bundle))

    def test_self_referential(self):
        class SelfResource(ModelResource):
            me_baby_me = fields.ToOneField('self', 'parent', null=True)

            class Meta:
                queryset = Note.objects.all()
                resource_name = 'me_baby_me'

        me_baby_me = SelfResource()
        self.assertEqual(len(me_baby_me.fields), 9)
        self.assertEqual(me_baby_me._meta.resource_name, 'me_baby_me')
        self.assertEqual(me_baby_me.fields['me_baby_me'].to, 'self')
        self.assertEqual(me_baby_me.fields['me_baby_me'].to_class, SelfResource)

        class AnotherSelfResource(SelfResource):
            class Meta:
                queryset = Note.objects.all()
                resource_name = 'another_me_baby_me'

        another_me_baby_me = AnotherSelfResource()
        self.assertEqual(len(another_me_baby_me.fields), 9)
        self.assertEqual(another_me_baby_me._meta.resource_name, 'another_me_baby_me')
        self.assertEqual(another_me_baby_me.fields['me_baby_me'].to, 'self')
        self.assertEqual(another_me_baby_me.fields['me_baby_me'].to_class, AnotherSelfResource)

    def test_subclassing(self):
        class MiniResource(ModelResource):
            abcd = fields.CharField(default='abcd')
            efgh = fields.IntegerField(default=1234)

            class Meta:
                queryset = Note.objects.all()
                resource_name = 'mini'

        mini = MiniResource()
        self.assertEqual(len(mini.fields), 10)
        self.assertEqual(len(mini._meta.queryset.all()), 6)
        self.assertEqual(mini._meta.resource_name, 'mini')

        class AnotherMiniResource(MiniResource):
            ijkl = fields.BooleanField(default=True)

            class Meta:
                queryset = Note.objects.all()
                resource_name = 'anothermini'

        another = AnotherMiniResource()
        self.assertEqual(len(another.fields), 11)
        self.assertEqual(len(another._meta.queryset.all()), 6)
        self.assertEqual(another._meta.resource_name, 'anothermini')

        class YetAnotherMiniResource(MiniResource):
            mnop = fields.FloatField(default=True)

            class Meta:
                queryset = Note.objects.all()
                resource_name = 'yetanothermini'
                fields = ['title', 'abcd', 'mnop']
                include_absolute_url = True

        yetanother = YetAnotherMiniResource()
        self.assertEqual(len(yetanother.fields), 5)
        self.assertEqual(sorted(yetanother.fields.keys()), ['abcd', 'absolute_url', 'mnop', 'resource_uri', 'title'])
        self.assertEqual(len(yetanother._meta.queryset.all()), 6)
        self.assertEqual(yetanother._meta.resource_name, 'yetanothermini')

    def test_nullable_toone_full_hydrate(self):
        nrrnr = NullableRelatedNoteResource()

        # Regression: not specifying the ToOneField should still work if
        # it is nullable.
        bundle_1 = Bundle(data={
            'subjects': [],
        })

        hydrated1 = nrrnr.full_hydrate(bundle_1)

        self.assertEqual(hydrated1.data.get('author'), None)
        self.assertEqual(hydrated1.data['subjects'], [])

    def test_optional_required_data(self):
        # Regression: You have a FK field that's required on the model
        # but you want to optionally allow the user to omit it and use
        # custom ``hydrate_*`` method to populate it if it's not
        # present.
        nmbr = NullableMediaBitResource()

        bundle_1 = Bundle(data={
            'title': "Foo",
        })

        try:
            # This is where things blow up, because you can't assign
            # ``None`` to a required FK.
            hydrated1 = nmbr.full_hydrate(bundle_1)
            self.fail()
        except Note.DoesNotExist:
            pass

        # So we introduced ``blank=True``.
        bmbr = BlankMediaBitResource()
        hydrated1 = bmbr.full_hydrate(bundle_1)
        self.assertEqual(hydrated1.obj.title, "Foo")
        self.assertEqual(hydrated1.obj.note.pk, 1)

    def test_nullable_tomany_full_hydrate(self):
        nrrnr = NullableRelatedNoteResource()
        bundle_1 = Bundle(data={
            'author': '/api/v1/users/1/',
            'subjects': [],
        })

        # Now load up the data.
        hydrated = nrrnr.full_hydrate(bundle_1)
        hydrated = nrrnr.hydrate_m2m(hydrated)

        self.assertEqual(hydrated.data['author'], '/api/v1/users/1/')
        self.assertEqual(hydrated.data['subjects'], [])

        # Regression: not specifying the tomany field should still work if
        # it is nullable.
        bundle_2 = Bundle(data={
            'author': '/api/v1/users/1/',
        })

        hydrated2 = nrrnr.full_hydrate(bundle_2)
        hydrated2 = nrrnr.hydrate_m2m(hydrated2)

        self.assertEqual(hydrated2.data['author'], '/api/v1/users/1/')
        self.assertEqual(hydrated2.data['subjects'], [])

        # Regression pt. II - Make sure saving the objects works.
        bundle_3 = Bundle(data={
            'author': '/api/v1/users/1/',
        })
        hydrated3 = nrrnr.obj_create(bundle_2)
        self.assertEqual(hydrated2.obj.author.username, u'johndoe')
        self.assertEqual(hydrated2.obj.subjects.count(), 0)

    def test_per_user_authorization(self):
        from django.contrib.auth.models import AnonymousUser, User

        punr = PerUserNoteResource()
        empty_request = type('MockRequest', (object,), {'GET': {}})
        anony_request = type('MockRequest', (object,), {'user': AnonymousUser()})
        authed_request = type('MockRequest', (object,), {'user': User.objects.get(username='johndoe')})
        authed_request2 = type('MockRequest', (object,), {'user': User.objects.get(username='janedoe')})

        self.assertEqual(punr._meta.queryset.count(), 6)

        # Requests without a user get all active objects, regardless of author.
        self.assertEqual(punr.apply_authorization_limits(empty_request, punr.get_object_list(empty_request)).count(), 4)
        self.assertEqual(punr._pre_limits, 0)
        # Shouldn't hit the DB yet.
        self.assertEqual(punr._post_limits, 0)
        self.assertEqual(punr.obj_get_list(request=empty_request).count(), 4)

        # Requests with an Anonymous user get no objects.
        self.assertEqual(punr.apply_authorization_limits(anony_request, punr.get_object_list(anony_request)).count(), 0)
        self.assertEqual(punr.obj_get_list(request=anony_request).count(), 0)

        # Requests with an authenticated user get all objects for that user
        # that are active.
        self.assertEqual(punr.apply_authorization_limits(authed_request, punr.get_object_list(authed_request)).count(), 2)
        self.assertEqual(punr.obj_get_list(request=authed_request).count(), 2)

        # Demonstrate that a different user gets different objects.
        self.assertEqual(punr.apply_authorization_limits(authed_request2, punr.get_object_list(authed_request2)).count(), 2)
        self.assertEqual(punr.obj_get_list(request=authed_request2).count(), 2)
        self.assertEqual(list(punr.apply_authorization_limits(authed_request, punr.get_object_list(authed_request)).values_list('id', flat=True)), [1, 2])
        self.assertEqual(list(punr.apply_authorization_limits(authed_request2, punr.get_object_list(authed_request2)).values_list('id', flat=True)), [4, 6])

    def test_per_object_authorization(self):
        ponr = PerObjectNoteResource()
        empty_request = type('MockRequest', (object,), {'GET': {}})

        self.assertEqual(ponr._meta.queryset.count(), 6)

        # Should return only two objects with 'post' in the ``title``.
        self.assertEqual(len(ponr.get_object_list(empty_request)), 6)
        self.assertEqual(len(ponr.apply_authorization_limits(empty_request, ponr.get_object_list(empty_request))), 2)
        self.assertEqual(ponr._pre_limits, 0)
        # Since the objects weren't filtered, we hit everything.
        self.assertEqual(ponr._post_limits, 6)

        self.assertEqual(len(ponr.obj_get_list(request=empty_request)), 2)
        self.assertEqual(ponr._pre_limits, 0)
        # Since the objects weren't filtered, we again hit everything.
        self.assertEqual(ponr._post_limits, 6)

        self.assertEqual(len(ponr.obj_get_list(request=empty_request, is_active=True)), 2)
        self.assertEqual(ponr._pre_limits, 0)
        # This time, the objects were filtered, so we should only iterate over
        # a (hopefully much smaller) subset.
        self.assertEqual(ponr._post_limits, 4)

    def regression_test_per_object_detail(self):
        ponr = PerObjectNoteResource()
        empty_request = type('MockRequest', (object,), {'GET': {}})

        self.assertEqual(ponr._meta.queryset.count(), 6)

        # Regression: Make sure that simple ``get_detail`` requests work.
        self.assertTrue(isinstance(ponr.obj_get(request=empty_request, pk=1), Note))
        self.assertEqual(ponr.obj_get(request=empty_request, pk=1).pk, 1)
        self.assertEqual(ponr._pre_limits, 0)
        self.assertEqual(ponr._post_limits, 1)

        try:
            too_many = ponr.obj_get(request=empty_request, is_active=True, pk__gte=1)
            self.fail()
        except MultipleObjectsReturned, e:
            self.assertEqual(str(e), "More than 'Note' matched 'is_active=True, pk__gte=1'.")

        try:
            too_many = ponr.obj_get(request=empty_request, pk=1000000)
            self.fail()
        except Note.DoesNotExist, e:
            self.assertEqual(str(e), "Couldn't find an instance of 'Note' which matched 'pk=1000000'.")

    def test_browser_cache(self):
        resource = NoteResource()
        request = MockRequest()
        request.GET = {'format': 'json'}

        # First as a normal request.
        resp = resource.wrap_view('dispatch_detail')(request, pk=1)
        # resp = resource.get_detail(request, pk=1)
        self.assertEqual(resp.status_code, 200)
        self.assertEqual(resp.content, '{"content": "This is my very first post using my shiny new API. Pretty sweet, huh?", "created": "2010-03-30T20:05:00", "id": "1", "is_active": true, "resource_uri": "/api/v1/notes/1/", "slug": "first-post", "title": "First Post!", "updated": "2010-03-30T20:05:00"}')
        self.assertFalse(resp.has_header('Cache-Control'))

        # Now as Ajax.
        request.META = {'HTTP_X_REQUESTED_WITH': 'XMLHttpRequest'}
        resp = resource.wrap_view('dispatch_detail')(request, pk=1)
        self.assertEqual(resp.status_code, 200)
        self.assertEqual(resp.content, '{"content": "This is my very first post using my shiny new API. Pretty sweet, huh?", "created": "2010-03-30T20:05:00", "id": "1", "is_active": true, "resource_uri": "/api/v1/notes/1/", "slug": "first-post", "title": "First Post!", "updated": "2010-03-30T20:05:00"}')
        self.assertTrue(resp.has_header('cache-control'))
        self.assertEqual(resp._headers['cache-control'], ('Cache-Control', 'no-cache'))

    def test_custom_paginator(self):
        mock_request = MockRequest()
        customs = CustomPageNoteResource().get_list(mock_request)
        data = json.loads(customs.content)
        self.assertEqual(len(data), 3)
        self.assertEqual(len(data['objects']), 6)
        self.assertEqual(data['extra'], 'Some extra stuff here.')

    def test_readonly_full_hydrate(self):
        rornr = ReadOnlyRelatedNoteResource()
        note = Note.objects.get(pk=1)
        dbundle = Bundle(obj=note)

        # Make sure the field is there on read.
        dehydrated = rornr.full_dehydrate(dbundle)
        self.assertTrue('author' in dehydrated.data)

        # Now check that it can be omitted in ``full_hydrate``
        hbundle = Bundle(obj=note, data={
            'name': 'Daniel',
            'view_count': 6,
            'date_joined': aware_datetime(2010, 2, 15, 12, 0, 0),
        })
        hydrated = rornr.full_hydrate(hbundle)
        self.assertEqual(hydrated.obj.author.username, 'johndoe')

        # It also shouldn't accept a new value & should silently ignore it.
        hbundle_2 = Bundle(obj=note, data={
            'name': 'Daniel',
            'view_count': 6,
            'date_joined': aware_datetime(2010, 2, 15, 12, 0, 0),
            'author': '/api/v1/users/2/',
        })
        hydrated_2 = rornr.full_hydrate(hbundle_2)
        self.assertEqual(hydrated_2.obj.author.username, 'johndoe')


class BasicAuthResourceTestCase(TestCase):
    fixtures = ['note_testdata.json']

    def test_dispatch_list(self):
        resource = BasicAuthNoteResource()
        request = HttpRequest()
        request.GET = {'format': 'json'}
        request.method = 'GET'

        try:
            resp = resource.dispatch_list(request)
            self.fail()
        except ImmediateHttpResponse, e:
            self.assertEqual(e.response.status_code, 401)

        # Try again with ``wrap_view`` for sanity.
        resp = resource.wrap_view('dispatch_list')(request)
        self.assertEqual(e.response.status_code, 401)

        john_doe = User.objects.get(username='johndoe')
        john_doe.set_password('pass')
        john_doe.save()
        request.META['HTTP_AUTHORIZATION'] = 'Basic %s' % base64.b64encode('johndoe:pass')

        resp = resource.dispatch_list(request)
        self.assertEqual(resp.status_code, 200)

    def test_dispatch_detail(self):
        resource = BasicAuthNoteResource()
        request = HttpRequest()
        request.GET = {'format': 'json'}
        request.method = 'GET'

        try:
            resp = resource.dispatch_detail(request, pk=1)
            self.fail()
        except ImmediateHttpResponse, e:
            self.assertEqual(e.response.status_code, 401)

        # Try again with ``wrap_view`` for sanity.
        resp = resource.wrap_view('dispatch_detail')(request, pk=1)
        self.assertEqual(e.response.status_code, 401)

        john_doe = User.objects.get(username='johndoe')
        john_doe.set_password('pass')
        john_doe.save()
        request.META['HTTP_AUTHORIZATION'] = 'Basic %s' % base64.b64encode('johndoe:pass')

        resp = resource.dispatch_list(request)
        self.assertEqual(resp.status_code, 200)


# Test out the 500 behavior.
class YouFail(Exception):
    pass


class BustedResource(BasicResource):
    def get_list(self, request, **kwargs):
        raise YouFail("Something blew up.")

    def get_detail(self, request, **kwargs):
        raise NotFound("It's just not there.")

    def post_list(self, request, **kwargs):
        raise Http404("Not here either")


class BustedResourceTestCase(TestCase):
    def setUp(self):
        # We're going to heavily jack with settings. :/
        super(BustedResourceTestCase, self).setUp()
        self.old_debug = settings.DEBUG
        self.old_full_debug = getattr(settings, 'TASTYPIE_FULL_DEBUG', False)
        self.old_canned_error = getattr(settings, 'TASTYPIE_CANNED_ERROR', "Sorry, this request could not be processed. Please try again later.")
        self.old_broken_links = getattr(settings, 'SEND_BROKEN_LINK_EMAILS', False)

        self.resource = BustedResource()
        self.request = HttpRequest()
        self.request.GET = {'format': 'json'}
        self.request.method = 'GET'

    def tearDown(self):
        settings.DEBUG = self.old_debug
        settings.TASTYPIE_FULL_DEBUG = self.old_full_debug
        settings.TASTYPIE_CANNED_ERROR = self.old_canned_error
        settings.SEND_BROKEN_LINK_EMAILS = self.old_broken_links
        super(BustedResourceTestCase, self).setUp()

    def test_debug_on_with_full(self):
        settings.DEBUG = True
        settings.TASTYPIE_FULL_DEBUG = True

        try:
            resp = self.resource.wrap_view('get_list')(self.request, pk=1)
            self.fail()
        except YouFail:
            pass

    def test_debug_on_without_full(self):
        settings.DEBUG = True
        settings.TASTYPIE_FULL_DEBUG = False
        mail.outbox = []

        resp = self.resource.wrap_view('get_list')(self.request, pk=1)
        self.assertEqual(resp.status_code, 500)
        content = json.loads(resp.content)
        self.assertEqual(content['error_message'], 'Something blew up.')
        self.assertTrue(len(content['traceback']) > 0)
        self.assertEqual(len(mail.outbox), 0)

    def test_debug_off(self):
        settings.DEBUG = False
        settings.TASTYPIE_FULL_DEBUG = False

        if django.VERSION >= (1, 3, 0):
            SimpleHandler.logged = []

            resp = self.resource.wrap_view('get_list')(self.request, pk=1)
            self.assertEqual(resp.status_code, 500)
            self.assertEqual(resp.content, '{"error_message": "Sorry, this request could not be processed. Please try again later."}')
            self.assertEqual(len(SimpleHandler.logged), 1)

            # Ensure that 404s don't send email.
            resp = self.resource.wrap_view('get_detail')(self.request, pk=10000000)
            self.assertEqual(resp.status_code, 404)
            self.assertEqual(resp.content, '{"error_message": "Sorry, this request could not be processed. Please try again later."}')
            self.assertEqual(len(SimpleHandler.logged), 1)

            # Now with a custom message.
            settings.TASTYPIE_CANNED_ERROR = "Oops, you bwoke it."

            resp = self.resource.wrap_view('get_list')(self.request, pk=1)
            self.assertEqual(resp.status_code, 500)
            self.assertEqual(resp.content, '{"error_message": "Oops, you bwoke it."}')
            self.assertEqual(len(SimpleHandler.logged), 2)
            SimpleHandler.logged = []
        else:
            mail.outbox = []

            resp = self.resource.wrap_view('get_list')(self.request, pk=1)
            self.assertEqual(resp.status_code, 500)
            self.assertEqual(resp.content, '{"error_message": "Sorry, this request could not be processed. Please try again later."}')
            self.assertEqual(len(mail.outbox), 1)

            # Ensure that 404s don't send email.
            resp = self.resource.wrap_view('get_detail')(self.request, pk=10000000)
            self.assertEqual(resp.status_code, 404)
            self.assertEqual(resp.content, '{"error_message": "Sorry, this request could not be processed. Please try again later."}')
            self.assertEqual(len(mail.outbox), 1)

            # Ensure that 404s (with broken link emails enabled) DO send email.
            settings.SEND_BROKEN_LINK_EMAILS = True
            resp = self.resource.wrap_view('get_detail')(self.request, pk=10000000)
            self.assertEqual(resp.status_code, 404)
            self.assertEqual(resp.content, '{"error_message": "Sorry, this request could not be processed. Please try again later."}')
            self.assertEqual(len(mail.outbox), 2)

            # Now with a custom message.
            settings.TASTYPIE_CANNED_ERROR = "Oops, you bwoke it."

            resp = self.resource.wrap_view('get_list')(self.request, pk=1)
            self.assertEqual(resp.status_code, 500)
            self.assertEqual(resp.content, '{"error_message": "Oops, you bwoke it."}')
            self.assertEqual(len(mail.outbox), 3)
            mail.outbox = []

    def test_http404_raises_404(self):
        self.request.method = 'POST'
        resp = self.resource.wrap_view('post_list')(self.request, pk=1)
        self.assertEqual(resp.status_code, 404)<|MERGE_RESOLUTION|>--- conflicted
+++ resolved
@@ -775,23 +775,21 @@
         queryset = Note.objects.all()
 
 
-<<<<<<< HEAD
+class AlwaysUserNoteResource(NoteResource):
+    class Meta:
+        resource_name = 'noteish'
+        queryset = Note.objects.filter(is_active=True)
+        authorization = Authorization()
+
+    def get_object_list(self, request):
+        return super(AlwaysUserNoteResource, self).get_object_list(request).filter(author=request.user)
+        
 class NoAuthorizationNoteResource(NoteResource):
     class Meta:
         resource_name = 'noauthnote'
         queryset = Note.objects.all()
         authorization = NoteNoAuthorization()
-=======
-class AlwaysUserNoteResource(NoteResource):
-    class Meta:
-        resource_name = 'noteish'
-        queryset = Note.objects.filter(is_active=True)
-        authorization = Authorization()
-
-    def get_object_list(self, request):
-        return super(AlwaysUserNoteResource, self).get_object_list(request).filter(author=request.user)
-
->>>>>>> 9ebf9708
+
 
 class UserResource(ModelResource):
     class Meta:
@@ -1781,39 +1779,6 @@
         self.assertTrue("title" in data)
         self.assertTrue("is_active" in data)
 
-<<<<<<< HEAD
-    def test_put_detail_no_authorization_to_add(self):
-        self.assertEqual(Note.objects.count(), 6)
-        resource = NoAuthorizationNoteResource()
-        request = MockRequest()
-        request.GET = {'format': 'json'}
-        request.method = 'PUT'
-        request.raw_post_data = '{"content": "The cat is back. The dog coughed him up out back.", "created": "2010-04-03 20:05:00", "is_active": true, "slug": "cat-is-back", "title": "The Cat Is Back", "updated": "2010-04-03 20:05:00"}'
-
-        with self.assertRaises(ImmediateHttpResponse):
-            resp = resource.put_detail(request, pk=10)
-
-
-    def test_put_detail_no_authorization_to_change(self):
-        self.assertEqual(Note.objects.count(), 6)
-        resource = NoteResource()
-        request = MockRequest()
-        request.GET = {'format': 'json'}
-        request.method = 'PUT'
-        request.raw_post_data = '{"content": "The cat is back. The dog coughed him up out back.", "created": "2010-04-03 20:05:00", "is_active": true, "slug": "cat-is-back", "title": "The Cat Is Back", "updated": "2010-04-03 20:05:00"}'
-
-        resp = resource.put_detail(request, pk=10)
-        self.assertEqual(resp.status_code, 201)
-        self.assertEqual(Note.objects.count(), 7)
-        new_note = Note.objects.get(slug='cat-is-back')
-        self.assertEqual(new_note.content, "The cat is back. The dog coughed him up out back.")
-
-        no_auth_resource = NoAuthorizationNoteResource()
-        request.raw_post_data = '{"content": "The cat is gone again. I think it was the rabbits that ate him this time.", "created": "2010-04-03 20:05:00", "is_active": true, "slug": "cat-is-back", "title": "The Cat Is Gone", "updated": "2010-04-03 20:05:00"}'
-
-        with self.assertRaises(ImmediateHttpResponse):
-            resp = no_auth_resource.put_detail(request, pk=10)
-=======
         # Now make sure we can null-out a relation.
         # Associate some data first.
         new_note = Note.objects.get(slug='cat-is-back')
@@ -1830,7 +1795,38 @@
         self.assertEqual(Note.objects.count(), 7)
         new_note = Note.objects.get(slug='cat-is-back')
         self.assertEqual(new_note.author, None)
->>>>>>> 9ebf9708
+
+    def test_put_detail_no_authorization_to_add(self):
+        self.assertEqual(Note.objects.count(), 6)
+        resource = NoAuthorizationNoteResource()
+        request = MockRequest()
+        request.GET = {'format': 'json'}
+        request.method = 'PUT'
+        request.raw_post_data = '{"content": "The cat is back. The dog coughed him up out back.", "created": "2010-04-03 20:05:00", "is_active": true, "slug": "cat-is-back", "title": "The Cat Is Back", "updated": "2010-04-03 20:05:00"}'
+
+        with self.assertRaises(ImmediateHttpResponse):
+            resp = resource.put_detail(request, pk=10)
+
+
+    def test_put_detail_no_authorization_to_change(self):
+        self.assertEqual(Note.objects.count(), 6)
+        resource = NoteResource()
+        request = MockRequest()
+        request.GET = {'format': 'json'}
+        request.method = 'PUT'
+        request.raw_post_data = '{"content": "The cat is back. The dog coughed him up out back.", "created": "2010-04-03 20:05:00", "is_active": true, "slug": "cat-is-back", "title": "The Cat Is Back", "updated": "2010-04-03 20:05:00"}'
+
+        resp = resource.put_detail(request, pk=10)
+        self.assertEqual(resp.status_code, 201)
+        self.assertEqual(Note.objects.count(), 7)
+        new_note = Note.objects.get(slug='cat-is-back')
+        self.assertEqual(new_note.content, "The cat is back. The dog coughed him up out back.")
+
+        no_auth_resource = NoAuthorizationNoteResource()
+        request.raw_post_data = '{"content": "The cat is gone again. I think it was the rabbits that ate him this time.", "created": "2010-04-03 20:05:00", "is_active": true, "slug": "cat-is-back", "title": "The Cat Is Gone", "updated": "2010-04-03 20:05:00"}'
+
+        with self.assertRaises(ImmediateHttpResponse):
+            resp = no_auth_resource.put_detail(request, pk=10)
 
     def test_post_list(self):
         self.assertEqual(Note.objects.count(), 6)
