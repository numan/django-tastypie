--- conflicted
+++ resolved
@@ -3,50 +3,6 @@
 PYTHONPATH=$PWD:$PWD/..${PYTHONPATH:+:$PYTHONPATH}
 export PYTHONPATH
 
-<<<<<<< HEAD
-echo "** Core **"
-django-admin.py test core --settings=settings_core
-
-echo
-echo
-echo "** Basic **"
-django-admin.py test basic --settings=settings_basic
-
-#echo
-#echo
-#echo "** Complex **"
-#django-admin.py test complex --settings=settings_complex
-
-echo
-echo
-echo "** Alphanumeric Primary Keys **"
-django-admin.py test alphanumeric --settings=settings_alphanumeric
-
-echo
-echo
-echo "** Slashless **"
-django-admin.py test slashless --settings=settings_slashless
-
-echo
-echo
-echo "** Namespaced **"
-django-admin.py test namespaced --settings=settings_namespaced
-
-echo
-echo
-echo "** Related Resource **"
-django-admin.py test related_resource --settings=settings_related
-
-echo
-echo
-echo "** Validation **"
-django-admin.py test validation --settings=settings_validation
-
-echo
-echo
-echo "** Authorization Hooks **"
-django-admin.py test authorization --settings=settings_authorization
-=======
 # complex
 ALL="core basic alphanumeric slashless namespaced related validation gis"
 
@@ -71,4 +27,8 @@
 	django-admin.py test $type --settings=settings_$type
 	echo; echo
 done
->>>>>>> d9c86299
+
+echo
+echo
+echo "** Authorization Hooks **"
+django-admin.py test authorization --settings=settings_authorization