from django.conf import settings
from django.contrib.auth.models import User
from django.test import TestCase
from django.utils import simplejson as json
from core.models import Note, MediaBit
from core.tests.resources import HttpRequest
from core.tests.mocks import MockRequest
from tastypie import fields
from related_resource.api.resources import FreshNoteResource, PersonResource
from related_resource.api.resources import FreshNoteResource, CategoryResource
from related_resource.api.urls import api
from related_resource.models import Category, Tag, Taggable, TaggableTag, ExtraData, Company, Person, Dog, DogHouse, Bone, Product, Address


class RelatedResourceTest(TestCase):
    urls = 'related_resource.api.urls'

    def setUp(self):
        super(RelatedResourceTest, self).setUp()
        self.user = User.objects.create(username="testy_mctesterson")

    def test_cannot_access_user_resource(self):
        resource = api.canonical_resource_for('users')
        request = MockRequest()
        request.GET = {'format': 'json'}
        request.method = 'PUT'
        request.raw_post_data = '{"username": "foobar"}'
        resp = resource.wrap_view('dispatch_detail')(request, pk=self.user.pk)

        self.assertEqual(resp.status_code, 405)
        self.assertEqual(User.objects.get(id=self.user.id).username, self.user.username)

    def test_related_resource_authorization(self):
        resource = api.canonical_resource_for('notes')

        request = MockRequest()
        request.GET = {'format': 'json'}
        request.method = 'POST'
        request.raw_post_data = '{"content": "The cat is back. The dog coughed him up out back.", "created": "2010-04-03 20:05:00", "is_active": true, "slug": "cat-is-back", "title": "The Cat Is Back", "updated": "2010-04-03 20:05:00", "author": null}'

        resp = resource.post_list(request)
        self.assertEqual(resp.status_code, 201)
        self.assertEqual(User.objects.get(id=self.user.id).username, 'testy_mctesterson')

        request = MockRequest()
        request.GET = {'format': 'json'}
        request.method = 'POST'
        request.raw_post_data = '{"content": "The cat is back. The dog coughed him up out back.", "created": "2010-04-03 20:05:00", "is_active": true, "slug": "cat-is-back-2", "title": "The Cat Is Back", "updated": "2010-04-03 20:05:00", "author": {"id": %s, "username": "foobar"}}' % self.user.id

        resp = resource.post_list(request)
        self.assertEqual(resp.status_code, 201)
        self.assertEqual(User.objects.get(id=self.user.id).username, 'foobar')


class CategoryResourceTest(TestCase):
    urls = 'related_resource.api.urls'

    def setUp(self):
        super(CategoryResourceTest, self).setUp()
        self.parent_cat_1 = Category.objects.create(parent=None, name='Dad')
        self.parent_cat_2 = Category.objects.create(parent=None, name='Mom')
        self.child_cat_1 = Category.objects.create(parent=self.parent_cat_1, name='Son')
        self.child_cat_2 = Category.objects.create(parent=self.parent_cat_2, name='Daughter')

    def test_correct_relation(self):
        resource = api.canonical_resource_for('category')
        request = MockRequest()
        request.GET = {'format': 'json'}
        request.method = 'GET'
        resp = resource.wrap_view('dispatch_detail')(request, pk=self.parent_cat_1.pk)

        self.assertEqual(resp.status_code, 200)
        data = json.loads(resp.content)
        self.assertEqual(data['parent'], None)
        self.assertEqual(data['name'], 'Dad')

        # Now try a child.
        resp = resource.wrap_view('dispatch_detail')(request, pk=self.child_cat_2.pk)

        self.assertEqual(resp.status_code, 200)
        data = json.loads(resp.content)
        self.assertEqual(data['parent'], '/v1/category/2/')
        self.assertEqual(data['name'], 'Daughter')

    def test_put_null(self):
        resource = api.canonical_resource_for('category')
        request = MockRequest()
        request.GET = {'format': 'json'}
        request.method = 'PUT'
        request.raw_post_data = '{"parent": null, "name": "Son"}'

        # Before the PUT, there should be a parent.
        self.assertEqual(Category.objects.get(pk=self.child_cat_1.pk).parent.pk, self.parent_cat_1.pk)

        # After the PUT, the parent should be ``None``.
        resp = resource.put_detail(request, pk=self.child_cat_1.pk)
        self.assertEqual(resp.status_code, 204)
        self.assertEqual(Category.objects.get(pk=self.child_cat_1.pk).name, 'Son')
        self.assertEqual(Category.objects.get(pk=self.child_cat_1.pk).parent, None)


class ExplicitM2MResourceRegressionTest(TestCase):
    urls = 'related_resource.api.urls'

    def setUp(self):
        super(ExplicitM2MResourceRegressionTest, self).setUp()
        self.tag_1 = Tag.objects.create(name='important')
        self.taggable_1 = Taggable.objects.create(name='exam')

        # Create relations between tags and taggables through the explicit m2m table
        self.taggabletag_1 = TaggableTag.objects.create(tag=self.tag_1, taggable=self.taggable_1)

        # Give each tag some extra data (the lookup of this data is what makes the test fail)
        self.extradata_1 = ExtraData.objects.create(tag=self.tag_1, name='additional')

    def test_correct_setup(self):
        request = MockRequest()
        request.GET = {'format': 'json'}
        request.method = 'GET'

        # Verify the explicit 'through' relationships has been created correctly
        resource = api.canonical_resource_for('taggabletag')
        resp = resource.wrap_view('dispatch_detail')(request, pk=self.taggabletag_1.pk)
        data = json.loads(resp.content)
        self.assertEqual(resp.status_code, 200)
        self.assertEqual(data['tag'], '/v1/tag/1/')
        self.assertEqual(data['taggable'], '/v1/taggable/1/')

        resource = api.canonical_resource_for('taggable')
        resp = resource.wrap_view('dispatch_detail')(request, pk=self.taggable_1.pk)
        data = json.loads(resp.content)
        self.assertEqual(resp.status_code, 200)
        self.assertEqual(data['name'], 'exam')

        resource = api.canonical_resource_for('tag')
        request.path = "/v1/tag/%(pk)s/" % {'pk': self.tag_1.pk}
        resp = resource.wrap_view('dispatch_detail')(request, pk=self.tag_1.pk)
        data = json.loads(resp.content)
        self.assertEqual(resp.status_code, 200)
        self.assertEqual(data['name'], 'important')

        # and check whether the extradata is present
        self.assertEqual(data['extradata']['name'], u'additional')


    def test_post_new_tag(self):
        resource = api.canonical_resource_for('tag')
        request = MockRequest()
        request.GET = {'format': 'json'}
        request.method = 'POST'
        request.raw_post_data = '{"name": "school", "taggabletags": [ ]}'

        # Prior to the addition of ``blank=True``, this would
        # fail badly.
        resp = resource.wrap_view('dispatch_list')(request)
        self.assertEqual(resp.status_code, 201)

        # GET the created object (through its headers.location)
        self.assertTrue(resp.has_header('location'))
        location = resp['Location']

        resp = self.client.get(location, data={'format': 'json'})
        self.assertEqual(resp.status_code, 200)
        deserialized = json.loads(resp.content)
        self.assertEqual(len(deserialized), 5)
        self.assertEqual(deserialized['name'], 'school')


class OneToManySetupTestCase(TestCase):
    urls = 'related_resource.api.urls'

    def test_one_to_many(self):
        # Sanity checks.
        self.assertEqual(Note.objects.count(), 2)
        self.assertEqual(MediaBit.objects.count(), 0)

        fnr = FreshNoteResource()

        data = {
            'title': 'Create with related URIs',
            'slug': 'create-with-related-uris',
            'content': 'Some content here',
            'is_active': True,
            'media_bits': [
                {
                    'title': 'Picture #1'
                }
            ]
        }

        request = MockRequest()
        request.GET = {'format': 'json'}
        request.method = 'POST'
        request.raw_post_data = json.dumps(data)

        resp = fnr.post_list(request)
        self.assertEqual(resp.status_code, 201)
        self.assertEqual(Note.objects.count(), 3)
        note = Note.objects.latest('created')
        self.assertEqual(note.media_bits.count(), 1)
        self.assertEqual(note.media_bits.all()[0].title, u'Picture #1')


class NestedRelatedResourceTest(TestCase):
    urls = 'related_resource.api.urls'

    def test_one_to_one(self):
        """
        Test a related ToOne resource with a nested full ToOne resource
        """
        self.assertEqual(Person.objects.count(), 0)
        self.assertEqual(Company.objects.count(), 0)
        self.assertEqual(Address.objects.count(), 0)

        pr = PersonResource()
        
        data = {
            'name': 'Joan Rivers',
            'company': {
                'name': 'Yum Yum Pie Factory!',
                'address': {
                    'line': 'Somewhere, Utah'
                }
            }
        }

        request = MockRequest()
        request.GET = {'format': 'json'}
        request.method = 'POST'
        request.raw_post_data = json.dumps(data)
        resp = pr.post_list(request)
        self.assertEqual(resp.status_code, 201)

        pk = Person.objects.all()[0].pk
        request = MockRequest()
        request.method = 'GET'
<<<<<<< HEAD
        request.path = "/v1/person/%(pk)s/" % {"pk": pk}
=======
>>>>>>> 541c5126
        resp = pr.get_detail(request, pk=pk)
        self.assertEqual(resp.status_code, 200)
        
        person = json.loads(resp.content)
        self.assertEqual(person['name'], 'Joan Rivers')

        company = person['company']
        self.assertEqual(company['name'], 'Yum Yum Pie Factory!')

        address = company['address']
        self.assertEqual(address['line'], 'Somewhere, Utah')

        request = MockRequest()
        request.GET = {'format': 'json'}
        request.method = 'PUT'
        request.raw_post_data = resp.content
        resp = pr.put_detail(request, pk=pk)
        self.assertEqual(resp.status_code, 204)


    def test_one_to_many(self):
        """
        Test a related ToOne resource with a nested full ToMany resource
        """
        self.assertEqual(Person.objects.count(), 0)
        self.assertEqual(Company.objects.count(), 0)
        self.assertEqual(Product.objects.count(), 0)

        pr = PersonResource()
        
        data = {
            'name': 'Joan Rivers',
            'company': {
                'name': 'Yum Yum Pie Factory!',
                'products': [
                    {
                        'name': 'Tasty Pie'
                    }
                ]
            }
        }

        request = MockRequest()
        request.GET = {'format': 'json'}
        request.method = 'POST'
        request.raw_post_data = json.dumps(data)
        resp = pr.post_list(request)
        self.assertEqual(resp.status_code, 201)

        pk = Person.objects.all()[0].pk
        request = MockRequest()
        request.method = 'GET'
<<<<<<< HEAD
        request.path = "/v1/person/%(pk)s/" % {"pk": pk}
=======
>>>>>>> 541c5126
        resp = pr.get_detail(request, pk=pk)
        self.assertEqual(resp.status_code, 200)
        
        person = json.loads(resp.content)
        self.assertEqual(person['name'], 'Joan Rivers')

        company = person['company']
        self.assertEqual(company['name'], 'Yum Yum Pie Factory!')
        self.assertEqual(len(company['products']), 1)

        product = company['products'][0]
        self.assertEqual(product['name'], 'Tasty Pie')

        request = MockRequest()
        request.GET = {'format': 'json'}
        request.method = 'PUT'
        request.raw_post_data = resp.content
<<<<<<< HEAD
        request.path = "/v1/person/%(pk)s/" % {"pk": pk}
=======
>>>>>>> 541c5126
        resp = pr.put_detail(request, pk=pk)
        self.assertEqual(resp.status_code, 204)


    def test_many_to_one(self):
        """
        Test a related ToMany resource with a nested full ToOne resource
        """
        self.assertEqual(Person.objects.count(), 0)
        self.assertEqual(Dog.objects.count(), 0)
        self.assertEqual(DogHouse.objects.count(), 0)

        pr = PersonResource()
        
        data = {
            'name': 'Joan Rivers',
            'dogs': [
                {
                    'name': 'Snoopy',
                    'house': {
                        'color': 'Red'
                    }
                }
            ]
        }

        request = MockRequest()
        request.GET = {'format': 'json'}
        request.method = 'POST'
        request.raw_post_data = json.dumps(data)
        resp = pr.post_list(request)
        self.assertEqual(resp.status_code, 201)

        pk = Person.objects.all()[0].pk
        request = MockRequest()
        request.method = 'GET'
<<<<<<< HEAD
        request.path = "/v1/person/%(pk)s/" % {"pk": pk}
=======
>>>>>>> 541c5126
        resp = pr.get_detail(request, pk=pk)
        self.assertEqual(resp.status_code, 200)
        
        person = json.loads(resp.content)
        self.assertEqual(person['name'], 'Joan Rivers')
        self.assertEqual(len(person['dogs']), 1)

        dog = person['dogs'][0]
        self.assertEqual(dog['name'], 'Snoopy')

        house = dog['house']
        self.assertEqual(house['color'], 'Red')

        request = MockRequest()
        request.GET = {'format': 'json'}
        request.method = 'PUT'
        request.raw_post_data = resp.content
<<<<<<< HEAD
        request.path = "/v1/person/%(pk)s/" % {"pk": pk}
=======
>>>>>>> 541c5126
        resp = pr.put_detail(request, pk=pk)
        self.assertEqual(resp.status_code, 204)


    def test_many_to_many(self):
        """
        Test a related ToMany resource with a nested full ToMany resource
        """
        self.assertEqual(Person.objects.count(), 0)
        self.assertEqual(Dog.objects.count(), 0)
        self.assertEqual(Bone.objects.count(), 0)

        pr = PersonResource()
        
        data = {
            'name': 'Joan Rivers',
            'dogs': [
                {
                    'name': 'Snoopy',
                    'bones': [
                        {
                            'color': 'white'
                        }
                    ]
                }
            ]
        }

        request = MockRequest()
        request.GET = {'format': 'json'}
        request.method = 'POST'
        request.raw_post_data = json.dumps(data)
        resp = pr.post_list(request)
        self.assertEqual(resp.status_code, 201)

        pk = Person.objects.all()[0].pk
        request = MockRequest()
        request.method = 'GET'
<<<<<<< HEAD
        request.path = "/v1/person/%(pk)s/" % {"pk": pk}
=======
>>>>>>> 541c5126
        resp = pr.get_detail(request, pk=pk)
        self.assertEqual(resp.status_code, 200)
        
        person = json.loads(resp.content)
        self.assertEqual(person['name'], 'Joan Rivers')
        self.assertEqual(len(person['dogs']), 1)

        dog = person['dogs'][0]
        self.assertEqual(dog['name'], 'Snoopy')
        self.assertEqual(len(dog['bones']), 1)

        bone = dog['bones'][0]
        self.assertEqual(bone['color'], 'white')

        request = MockRequest()
        request.GET = {'format': 'json'}
        request.method = 'PUT'
<<<<<<< HEAD
        request.path = "/v1/person/%(pk)s/" % {"pk": pk}
=======
>>>>>>> 541c5126
        request.raw_post_data = resp.content
        resp = pr.put_detail(request, pk=pk)
        self.assertEqual(resp.status_code, 204)


class FullCategoryResource(CategoryResource):
    parent = fields.ToOneField('self', 'parent', null=True, full=True)


class RelatedPatchTestCase(TestCase):
    urls = 'related_resource.api.urls'

    def test_patch_to_one(self):
        resource = FullCategoryResource()
        cat1 = Category.objects.create(name='Dad')
        cat2 = Category.objects.create(parent=cat1, name='Child')

        request = HttpRequest()
        request.GET = {'format': 'json'}
        request.method = 'PATCH'
        request.path = "/v1/category/%(pk)s/" % {'pk': cat2.pk}
        request._read_started = False

        data = {
            'name': 'Kid'
        }

        request._raw_post_data = request._body = json.dumps(data)
        self.assertEqual(cat2.name, 'Child')
        resp = resource.patch_detail(request, pk=cat2.pk)
        self.assertEqual(resp.status_code, 202)
        cat2 = Category.objects.get(pk=2)
        self.assertEqual(cat2.name, 'Kid')<|MERGE_RESOLUTION|>--- conflicted
+++ resolved
@@ -234,10 +234,7 @@
         pk = Person.objects.all()[0].pk
         request = MockRequest()
         request.method = 'GET'
-<<<<<<< HEAD
-        request.path = "/v1/person/%(pk)s/" % {"pk": pk}
-=======
->>>>>>> 541c5126
+        request.path = "/v1/person/%(pk)s/" % {"pk": pk}
         resp = pr.get_detail(request, pk=pk)
         self.assertEqual(resp.status_code, 200)
         
@@ -290,10 +287,7 @@
         pk = Person.objects.all()[0].pk
         request = MockRequest()
         request.method = 'GET'
-<<<<<<< HEAD
-        request.path = "/v1/person/%(pk)s/" % {"pk": pk}
-=======
->>>>>>> 541c5126
+        request.path = "/v1/person/%(pk)s/" % {"pk": pk}
         resp = pr.get_detail(request, pk=pk)
         self.assertEqual(resp.status_code, 200)
         
@@ -311,10 +305,7 @@
         request.GET = {'format': 'json'}
         request.method = 'PUT'
         request.raw_post_data = resp.content
-<<<<<<< HEAD
-        request.path = "/v1/person/%(pk)s/" % {"pk": pk}
-=======
->>>>>>> 541c5126
+        request.path = "/v1/person/%(pk)s/" % {"pk": pk}
         resp = pr.put_detail(request, pk=pk)
         self.assertEqual(resp.status_code, 204)
 
@@ -351,10 +342,7 @@
         pk = Person.objects.all()[0].pk
         request = MockRequest()
         request.method = 'GET'
-<<<<<<< HEAD
-        request.path = "/v1/person/%(pk)s/" % {"pk": pk}
-=======
->>>>>>> 541c5126
+        request.path = "/v1/person/%(pk)s/" % {"pk": pk}
         resp = pr.get_detail(request, pk=pk)
         self.assertEqual(resp.status_code, 200)
         
@@ -372,10 +360,7 @@
         request.GET = {'format': 'json'}
         request.method = 'PUT'
         request.raw_post_data = resp.content
-<<<<<<< HEAD
-        request.path = "/v1/person/%(pk)s/" % {"pk": pk}
-=======
->>>>>>> 541c5126
+        request.path = "/v1/person/%(pk)s/" % {"pk": pk}
         resp = pr.put_detail(request, pk=pk)
         self.assertEqual(resp.status_code, 204)
 
@@ -414,10 +399,7 @@
         pk = Person.objects.all()[0].pk
         request = MockRequest()
         request.method = 'GET'
-<<<<<<< HEAD
-        request.path = "/v1/person/%(pk)s/" % {"pk": pk}
-=======
->>>>>>> 541c5126
+        request.path = "/v1/person/%(pk)s/" % {"pk": pk}
         resp = pr.get_detail(request, pk=pk)
         self.assertEqual(resp.status_code, 200)
         
@@ -435,10 +417,7 @@
         request = MockRequest()
         request.GET = {'format': 'json'}
         request.method = 'PUT'
-<<<<<<< HEAD
-        request.path = "/v1/person/%(pk)s/" % {"pk": pk}
-=======
->>>>>>> 541c5126
+        request.path = "/v1/person/%(pk)s/" % {"pk": pk}
         request.raw_post_data = resp.content
         resp = pr.put_detail(request, pk=pk)
         self.assertEqual(resp.status_code, 204)
