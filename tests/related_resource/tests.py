--- conflicted
+++ resolved
@@ -8,19 +8,17 @@
 from django.db.models.signals import pre_save
 from django.test import TestCase
 
-<<<<<<< HEAD
-=======
+from tastypie import fields
 from tastypie.exceptions import NotFound
->>>>>>> 4981565c
-from tastypie import fields
 
 from core.models import Note, MediaBit
 from core.tests.mocks import MockRequest
-<<<<<<< HEAD
-
-from related_resource.api.resources import CategoryResource, ForumResource, FreshNoteResource, JobResource, PersonResource, UserResource
+from core.tests.resources import HttpRequest
+
+from related_resource.api.resources import CategoryResource, ForumResource, FreshNoteResource, JobResource, NoteResource, PersonResource, UserResource
 from related_resource.api.urls import api
 from related_resource.models import Category, Label, Tag, Taggable, TaggableTag, ExtraData, Company, Person, Dog, DogHouse, Bone, Product, Address, Job, Payment
+
 
 class M2MResourcesTestCase(TestCase):
     def test_same_object_added(self):
@@ -42,14 +40,6 @@
         data = json.loads(resp.content.decode('utf-8'))
         self.assertEqual(len(data['moderators']), 1)
         self.assertEqual(len(data['members']), 1)
-=======
-from core.tests.resources import HttpRequest
-
-from related_resource.api.resources import FreshNoteResource, CategoryResource, PersonResource, JobResource, NoteResource
-from related_resource.api.urls import api
-from related_resource.models import Category, Tag, Taggable, TaggableTag, ExtraData, Company, Person, Dog, DogHouse, Bone, Product, Address, Job, Payment
-from related_resource.models import Label
->>>>>>> 4981565c
 
 
 class RelatedResourceTest(TestCase):
@@ -671,8 +661,7 @@
         taggable_tag = tag.taggabletags.all()[0]
         self.assertEqual(taggable_tag.extra, 1234)
 
-<<<<<<< HEAD
-    def test_no_save_m2m_unchanged_exisiting_data_persists(self):
+    def test_no_save_m2m_unchanged_existing_data_persists(self):
         """
         Data should persist when posting an updated detail object with
         unchanged reverse realated objects.
@@ -713,7 +702,7 @@
         
         self.assertEqual(dog_bones[0], bone1)
         self.assertEqual(dog_bones[1], bone2)
-=======
+
 
 class CorrectUriRelationsTestCase(TestCase):
     """
@@ -756,5 +745,4 @@
             nr.post_list(request)
 
         self.assertEqual(str(cm.exception), "An incorrect URL was provided '/v1/notes/2/' for the 'UserResource' resource.")
-        self.assertEqual(Note.objects.count(), 2)
->>>>>>> 4981565c
+        self.assertEqual(Note.objects.count(), 2)