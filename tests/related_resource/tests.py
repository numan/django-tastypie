--- conflicted
+++ resolved
@@ -5,12 +5,9 @@
 from django.utils import simplejson as json
 from core.models import Note, MediaBit
 from core.tests.mocks import MockRequest
-<<<<<<< HEAD
+from tastypie import fields
 from related_resource.api.resources import FreshNoteResource, PersonResource
-=======
-from tastypie import fields
 from related_resource.api.resources import FreshNoteResource, CategoryResource
->>>>>>> d9c86299
 from related_resource.api.urls import api
 from related_resource.models import Category, Tag, Taggable, TaggableTag, ExtraData, Company, Person, Dog, DogHouse, Bone, Product, Address
 
@@ -203,7 +200,6 @@
         self.assertEqual(note.media_bits.all()[0].title, u'Picture #1')
 
 
-<<<<<<< HEAD
 class NestedRelatedResourceTest(TestCase):
     urls = 'related_resource.api.urls'
 
@@ -417,7 +413,8 @@
         request.raw_post_data = resp.content
         resp = pr.put_detail(request, pk=pk)
         self.assertEqual(resp.status_code, 204)
-=======
+
+
 class FullCategoryResource(CategoryResource):
     parent = fields.ToOneField('self', 'parent', null=True, full=True)
 
@@ -442,5 +439,4 @@
         resp = resource.patch_detail(request, pk=cat2.pk)
         self.assertEqual(resp.status_code, 202)
         cat2 = Category.objects.get(pk=2)
-        self.assertEqual(cat2.name, 'Kid')
->>>>>>> d9c86299
+        self.assertEqual(cat2.name, 'Kid')