--- conflicted
+++ resolved
@@ -9,11 +9,7 @@
 
 setup(
     name='django-tastypie',
-<<<<<<< HEAD
-    version='0.9.12-beta',
-=======
     version='0.9.12-alpha',
->>>>>>> 77ce0328
     description='A flexible & capable API layer for Django.',
     author='Daniel Lindsley',
     author_email='daniel@toastdriven.com',
