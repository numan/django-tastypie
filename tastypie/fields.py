--- conflicted
+++ resolved
@@ -543,11 +543,7 @@
             return fk_resource.full_hydrate(fk_bundle)
 
         try:
-<<<<<<< HEAD
-            return fk_resource.obj_update(fk_bundle, request=request, **data)
-=======
             return fk_resource.obj_update(fk_bundle, skip_errors=True, **data)
->>>>>>> 9ebf9708
         except NotFound:
             try:
                 # Attempt lookup by primary key
