--- conflicted
+++ resolved
@@ -1286,16 +1286,13 @@
             # Attempt to be transactional, deleting any previously created
             # objects if validation fails.
             try:
-<<<<<<< HEAD
-                self.is_valid(bundle, request)
                 self.authorized_update_detail(self.get_object_list(request), bundle)
-=======
-                self.obj_create(bundle, request=request, **self.remove_api_resource_names(kwargs))
-                bundles_seen.append(bundle)
->>>>>>> d9c86299
             except ImmediateHttpResponse:
                 self.rollback(bundles_seen)
                 raise
+
+            self.obj_create(bundle, request=request, **self.remove_api_resource_names(kwargs))
+            bundles_seen.append(bundle)
 
         if not self._meta.always_return_data:
             return http.HttpNoContent()
@@ -1352,44 +1349,6 @@
                 updated_bundle = self.alter_detail_data_to_serialize(request, updated_bundle)
                 return self.create_response(request, updated_bundle, response_class=http.HttpCreated, location=location)
 
-<<<<<<< HEAD
-=======
-    def post_list(self, request, **kwargs):
-        """
-        Creates a new resource/object with the provided data.
-
-        Calls ``obj_create`` with the provided data and returns a response
-        with the new resource's location.
-
-        If a new resource is created, return ``HttpCreated`` (201 Created).
-        If ``Meta.always_return_data = True``, there will be a populated body
-        of serialized data.
-        """
-        deserialized = self.deserialize(request, request.raw_post_data, format=request.META.get('CONTENT_TYPE', 'application/json'))
-        deserialized = self.alter_deserialized_detail_data(request, deserialized)
-        bundle = self.build_bundle(data=dict_strip_unicode_keys(deserialized), request=request)
-        updated_bundle = self.obj_create(bundle, request=request, **self.remove_api_resource_names(kwargs))
-        location = self.get_resource_uri(updated_bundle)
-
-        if not self._meta.always_return_data:
-            return http.HttpCreated(location=location)
-        else:
-            updated_bundle = self.full_dehydrate(updated_bundle)
-            updated_bundle = self.alter_detail_data_to_serialize(request, updated_bundle)
-            return self.create_response(request, updated_bundle, response_class=http.HttpCreated, location=location)
-
-    def post_detail(self, request, **kwargs):
-        """
-        Creates a new subcollection of the resource under a resource.
-
-        This is not implemented by default because most people's data models
-        aren't self-referential.
-
-        If a new resource is created, return ``HttpCreated`` (201 Created).
-        """
-        return http.HttpNotImplemented()
-
->>>>>>> d9c86299
     def delete_list(self, request, **kwargs):
         """
         Destroys a collection of resources/objects.
@@ -1503,26 +1462,15 @@
                     # The object referenced by resource_uri doesn't exist,
                     # so this is a create-by-PUT equivalent.
                     data = self.alter_deserialized_detail_data(request, data)
-<<<<<<< HEAD
-                    bundle = self.build_bundle(data=dict_strip_unicode_keys(data))
-                    bundle.obj.pk = obj.pk
-                    self.is_valid(bundle, request)
+                    bundle = self.build_bundle(data=dict_strip_unicode_keys(data), request=request)
                     self.authorized_create_detail(self.get_object_list(request), bundle)
-=======
-                    bundle = self.build_bundle(data=dict_strip_unicode_keys(data), request=request)
->>>>>>> d9c86299
                     self.obj_create(bundle, request=request)
             else:
                 # There's no resource URI, so this is a create call just
                 # like a POST to the list resource.
                 data = self.alter_deserialized_detail_data(request, data)
-<<<<<<< HEAD
-                bundle = self.build_bundle(data=dict_strip_unicode_keys(data))
-                self.is_valid(bundle, request)
+                bundle = self.build_bundle(data=dict_strip_unicode_keys(data), request=request)
                 self.authorized_create_detail(self.get_object_list(request), bundle)
-=======
-                bundle = self.build_bundle(data=dict_strip_unicode_keys(data), request=request)
->>>>>>> d9c86299
                 self.obj_create(bundle, request=request)
 
         if len(deserialized.get('deleted_objects', [])) and 'delete' not in self._meta.detail_allowed_methods:
@@ -1585,11 +1533,7 @@
         # we're basically in the same spot as a PUT request. SO the rest of this
         # function is cribbed from put_detail.
         self.alter_deserialized_detail_data(request, original_bundle.data)
-<<<<<<< HEAD
-        self.is_valid(original_bundle, request)
         self.authorized_update_detail(self.get_object_list(request), original_bundle)
-=======
->>>>>>> d9c86299
         return self.obj_update(original_bundle, request=request, pk=original_bundle.obj.pk)
 
     def get_schema(self, request, **kwargs):
@@ -1632,17 +1576,11 @@
                 obj = self.obj_get(request, **{self._meta.detail_uri_name: identifier})
                 bundle = self.build_bundle(obj=obj, request=request)
                 bundle = self.full_dehydrate(bundle)
-<<<<<<< HEAD
 
                 if self.authorized_read_detail(self.get_object_list(request), bundle):
                     objects.append(bundle)
             except (ObjectDoesNotExist, Unauthorized):
-                not_found.append(pk)
-=======
-                objects.append(bundle)
-            except ObjectDoesNotExist:
                 not_found.append(identifier)
->>>>>>> d9c86299
 
         object_list = {
             'objects': objects,
@@ -2055,25 +1993,7 @@
         for key, value in kwargs.items():
             setattr(bundle.obj, key, value)
         bundle = self.full_hydrate(bundle)
-<<<<<<< HEAD
         return self.save(bundle)
-=======
-        self.is_valid(bundle,request)
-
-        if bundle.errors:
-            self.error_response(bundle.errors, request)
-
-        # Save FKs just in case.
-        self.save_related(bundle)
-
-        # Save parent
-        bundle.obj.save()
-
-        # Now pick up the M2M bits.
-        m2m_bundle = self.hydrate_m2m(bundle)
-        self.save_m2m(m2m_bundle)
-        return bundle
->>>>>>> d9c86299
 
     def obj_update(self, bundle, request=None, skip_errors=False, **kwargs):
         """
@@ -2107,25 +2027,7 @@
                 raise NotFound("A model instance matching the provided arguments could not be found.")
 
         bundle = self.full_hydrate(bundle)
-<<<<<<< HEAD
         return self.save(bundle)
-=======
-        self.is_valid(bundle,request)
-
-        if bundle.errors and not skip_errors:
-            self.error_response(bundle.errors, request)
-
-        # Save FKs just in case.
-        self.save_related(bundle)
-
-        # Save the main object.
-        bundle.obj.save()
-
-        # Now pick up the M2M bits.
-        m2m_bundle = self.hydrate_m2m(bundle)
-        self.save_m2m(m2m_bundle)
-        return bundle
->>>>>>> d9c86299
 
     def obj_delete_list(self, request=None, **kwargs):
         """
@@ -2183,13 +2085,17 @@
                 bundle.obj.delete()
 
     def save(self, bundle):
+        self.is_valid(bundle, bundle.request)
+
+        if bundle.errors:
+            self.error_response(bundle.errors, bundle.request)
+
         # Check if they're authorized.
         if bundle.obj.pk:
             self.authorized_update_detail(self.get_object_list(bundle.request), bundle)
         else:
             self.authorized_create_detail(self.get_object_list(bundle.request), bundle)
 
-
         # Save FKs just in case.
         self.save_related(bundle)
 
@@ -2234,7 +2140,7 @@
 
             # Because sometimes it's ``None`` & that's OK.
             if related_obj:
-<<<<<<< HEAD
+                #deal with related resources on m2m fields
                 if getattr(bundle, "related_obj", None) is not None and \
                     getattr(bundle, "related_name", None) is not None and \
                     field_object.attribute == bundle.related_name:
@@ -2242,21 +2148,18 @@
                     setattr(bundle.obj, field_object.attribute, related_obj)
                     continue
 
-                related_resource = field_object.get_related_resource(related_obj)
-                related_data = bundle.data.get(field_name, None)
-                related_bundle = related_resource.build_bundle(obj=related_obj, data=related_data, request=bundle.request)
-
-                # FIXME: To avoid excessive saves, we may need to pass along a
-                #        set of objects/pks seens so as not to resave.
-                related_resource.save(related_bundle)
-=======
                 if field_object.related_name:
                     if not bundle.obj.pk:
                         bundle.obj.save()
                     setattr(related_obj, field_object.related_name, bundle.obj)
 
-                related_obj.save()
->>>>>>> d9c86299
+                related_resource = field_object.get_related_resource(related_obj)
+                related_data = bundle.data.get(field_name, None)
+                related_bundle = related_resource.build_bundle(obj=related_obj, data=related_data, request=bundle.request)
+
+                # FIXME: To avoid excessive saves, we may need to pass along a
+                #        set of objects/pks seens so as not to resave.
+                related_resource.save(related_bundle)
                 setattr(bundle.obj, field_object.attribute, related_obj)
 
     def save_m2m(self, bundle):
