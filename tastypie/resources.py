from __future__ import with_statement
import logging
import warnings
import django
from django.conf import settings
from django.conf.urls.defaults import patterns, url
from django.core.exceptions import ObjectDoesNotExist, MultipleObjectsReturned, ValidationError
from django.core.urlresolvers import NoReverseMatch, reverse, resolve, Resolver404, get_script_prefix
from django.db import transaction
from django.db.models.sql.constants import QUERY_TERMS, LOOKUP_SEP
from django.http import HttpResponse, HttpResponseNotFound, Http404
from django.utils.cache import patch_cache_control
from tastypie.authentication import Authentication
from tastypie.authorization import ReadOnlyAuthorization
from tastypie.bundle import Bundle
from tastypie.cache import NoCache
from tastypie.constants import ALL, ALL_WITH_RELATIONS
from tastypie.exceptions import NotFound, BadRequest, InvalidFilterError, HydrationError, InvalidSortError, ImmediateHttpResponse, Unauthorized
from tastypie import fields
from tastypie import http
from tastypie.paginator import Paginator
from tastypie.serializers import Serializer
from tastypie.throttle import BaseThrottle
from tastypie.utils import is_valid_jsonp_callback_value, dict_strip_unicode_keys, trailing_slash
from tastypie.utils.mime import determine_format, build_content_type
from tastypie.validation import Validation
try:
    set
except NameError:
    from sets import Set as set
# The ``copy`` module became function-friendly in Python 2.5 and
# ``copycompat`` was added in post 1.1.1 Django (r11901)..
try:
    from django.utils.copycompat import deepcopy
except ImportError:
    from copy import deepcopy
# If ``csrf_exempt`` isn't present, stub it.
try:
    from django.views.decorators.csrf import csrf_exempt
except ImportError:
    def csrf_exempt(func):
        return func


class NOT_AVAILABLE:
    def __str__(self):
        return 'No such data is available.'


class ResourceOptions(object):
    """
    A configuration class for ``Resource``.

    Provides sane defaults and the logic needed to augment these settings with
    the internal ``class Meta`` used on ``Resource`` subclasses.
    """
    serializer = Serializer()
    authentication = Authentication()
    authorization = ReadOnlyAuthorization()
    cache = NoCache()
    throttle = BaseThrottle()
    validation = Validation()
    paginator_class = Paginator
    allowed_methods = ['get', 'post', 'put', 'delete', 'patch']
    list_allowed_methods = None
    detail_allowed_methods = None
    limit = getattr(settings, 'API_LIMIT_PER_PAGE', 20)
    max_limit = 1000
    api_name = None
    resource_name = None
    urlconf_namespace = None
    default_format = 'application/json'
    filtering = {}
    ordering = []
    object_class = None
    queryset = None
    fields = []
    excludes = []
    include_resource_uri = True
    include_absolute_url = False
    always_return_data = False
    collection_name = 'objects'
    detail_uri_name = 'pk'

    def __new__(cls, meta=None):
        overrides = {}

        # Handle overrides.
        if meta:
            for override_name in dir(meta):
                # No internals please.
                if not override_name.startswith('_'):
                    overrides[override_name] = getattr(meta, override_name)

        allowed_methods = overrides.get('allowed_methods', ['get', 'post', 'put', 'delete', 'patch'])

        if overrides.get('list_allowed_methods', None) is None:
            overrides['list_allowed_methods'] = allowed_methods

        if overrides.get('detail_allowed_methods', None) is None:
            overrides['detail_allowed_methods'] = allowed_methods

        return object.__new__(type('ResourceOptions', (cls,), overrides))


class DeclarativeMetaclass(type):
    def __new__(cls, name, bases, attrs):
        attrs['base_fields'] = {}
        declared_fields = {}

        # Inherit any fields from parent(s).
        try:
            parents = [b for b in bases if issubclass(b, Resource)]
            # Simulate the MRO.
            parents.reverse()

            for p in parents:
                parent_fields = getattr(p, 'base_fields', {})

                for field_name, field_object in parent_fields.items():
                    attrs['base_fields'][field_name] = deepcopy(field_object)
        except NameError:
            pass

        for field_name, obj in attrs.items():
            # Look for ``dehydrated_type`` instead of doing ``isinstance``,
            # which can break down if Tastypie is re-namespaced as something
            # else.
            if hasattr(obj, 'dehydrated_type'):
                field = attrs.pop(field_name)
                declared_fields[field_name] = field

        attrs['base_fields'].update(declared_fields)
        attrs['declared_fields'] = declared_fields
        new_class = super(DeclarativeMetaclass, cls).__new__(cls, name, bases, attrs)
        opts = getattr(new_class, 'Meta', None)
        new_class._meta = ResourceOptions(opts)

        if not getattr(new_class._meta, 'resource_name', None):
            # No ``resource_name`` provided. Attempt to auto-name the resource.
            class_name = new_class.__name__
            name_bits = [bit for bit in class_name.split('Resource') if bit]
            resource_name = ''.join(name_bits).lower()
            new_class._meta.resource_name = resource_name

        if getattr(new_class._meta, 'include_resource_uri', True):
            if not 'resource_uri' in new_class.base_fields:
                new_class.base_fields['resource_uri'] = fields.CharField(readonly=True)
        elif 'resource_uri' in new_class.base_fields and not 'resource_uri' in attrs:
            del(new_class.base_fields['resource_uri'])

        for field_name, field_object in new_class.base_fields.items():
            if hasattr(field_object, 'contribute_to_class'):
                field_object.contribute_to_class(new_class, field_name)

        return new_class


class Resource(object):
    """
    Handles the data, request dispatch and responding to requests.

    Serialization/deserialization is handled "at the edges" (i.e. at the
    beginning/end of the request/response cycle) so that everything internally
    is Python data structures.

    This class tries to be non-model specific, so it can be hooked up to other
    data sources, such as search results, files, other data, etc.
    """
    __metaclass__ = DeclarativeMetaclass

    def __init__(self, api_name=None):
        self.fields = deepcopy(self.base_fields)

        if not api_name is None:
            self._meta.api_name = api_name

    def __getattr__(self, name):
        if name in self.fields:
            return self.fields[name]
        raise AttributeError(name)

    def wrap_view(self, view):
        """
        Wraps methods so they can be called in a more functional way as well
        as handling exceptions better.

        Note that if ``BadRequest`` or an exception with a ``response`` attr
        are seen, there is special handling to either present a message back
        to the user or return the response traveling with the exception.
        """
        @csrf_exempt
        def wrapper(request, *args, **kwargs):
            try:
                callback = getattr(self, view)
                response = callback(request, *args, **kwargs)

                if request.is_ajax() and not response.has_header("Cache-Control"):
                    # IE excessively caches XMLHttpRequests, so we're disabling
                    # the browser cache here.
                    # See http://www.enhanceie.com/ie/bugs.asp for details.
                    patch_cache_control(response, no_cache=True)

                return response
            except (BadRequest, fields.ApiFieldError), e:
                return http.HttpBadRequest(e.args[0])
            except ValidationError, e:
                return http.HttpBadRequest(', '.join(e.messages))
            except Exception, e:
                if hasattr(e, 'response'):
                    return e.response

                # A real, non-expected exception.
                # Handle the case where the full traceback is more helpful
                # than the serialized error.
                if settings.DEBUG and getattr(settings, 'TASTYPIE_FULL_DEBUG', False):
                    raise

                # Re-raise the error to get a proper traceback when the error
                # happend during a test case
                if request.META.get('SERVER_NAME') == 'testserver':
                    raise

                # Rather than re-raising, we're going to things similar to
                # what Django does. The difference is returning a serialized
                # error message.
                return self._handle_500(request, e)

        return wrapper

    def _handle_500(self, request, exception):
        import traceback
        import sys
        the_trace = '\n'.join(traceback.format_exception(*(sys.exc_info())))
        response_class = http.HttpApplicationError

        NOT_FOUND_EXCEPTIONS = (NotFound, ObjectDoesNotExist, Http404)

        if isinstance(exception, NOT_FOUND_EXCEPTIONS):
            response_class = HttpResponseNotFound

        if settings.DEBUG:
            data = {
                "error_message": unicode(exception),
                "traceback": the_trace,
            }
            desired_format = self.determine_format(request)
            serialized = self.serialize(request, data, desired_format)
            return response_class(content=serialized, content_type=build_content_type(desired_format))

        # When DEBUG is False, send an error message to the admins (unless it's
        # a 404, in which case we check the setting).
        if not isinstance(exception, NOT_FOUND_EXCEPTIONS):
            log = logging.getLogger('django.request.tastypie')
            log.error('Internal Server Error: %s' % request.path, exc_info=sys.exc_info(), extra={'status_code': 500, 'request':request})

            if django.VERSION < (1, 3, 0) and getattr(settings, 'SEND_BROKEN_LINK_EMAILS', False):
                from django.core.mail import mail_admins
                subject = 'Error (%s IP): %s' % ((request.META.get('REMOTE_ADDR') in settings.INTERNAL_IPS and 'internal' or 'EXTERNAL'), request.path)
                try:
                    request_repr = repr(request)
                except:
                    request_repr = "Request repr() unavailable"

                message = "%s\n\n%s" % (the_trace, request_repr)
                mail_admins(subject, message, fail_silently=True)

        # Prep the data going out.
        data = {
            "error_message": getattr(settings, 'TASTYPIE_CANNED_ERROR', "Sorry, this request could not be processed. Please try again later."),
        }
        desired_format = self.determine_format(request)
        serialized = self.serialize(request, data, desired_format)
        return response_class(content=serialized, content_type=build_content_type(desired_format))

    def _build_reverse_url(self, name, args=None, kwargs=None):
        """
        A convenience hook for overriding how URLs are built.

        See ``NamespacedModelResource._build_reverse_url`` for an example.
        """
        return reverse(name, args=args, kwargs=kwargs)

    def base_urls(self):
        """
        The standard URLs this ``Resource`` should respond to.
        """
        # Due to the way Django parses URLs, ``get_multiple`` won't work without
        # a trailing slash.
        return [
            url(r"^(?P<resource_name>%s)%s$" % (self._meta.resource_name, trailing_slash()), self.wrap_view('dispatch_list'), name="api_dispatch_list"),
            url(r"^(?P<resource_name>%s)/schema%s$" % (self._meta.resource_name, trailing_slash()), self.wrap_view('get_schema'), name="api_get_schema"),
            url(r"^(?P<resource_name>%s)/set/(?P<%s_list>\w[\w/;-]*)/$" % (self._meta.resource_name, self._meta.detail_uri_name), self.wrap_view('get_multiple'), name="api_get_multiple"),
            url(r"^(?P<resource_name>%s)/(?P<%s>\w[\w/-]*)%s$" % (self._meta.resource_name, self._meta.detail_uri_name, trailing_slash()), self.wrap_view('dispatch_detail'), name="api_dispatch_detail"),
        ]

    def override_urls(self):
        """
        Deprecated. Will be removed by v1.0.0. Please use ``prepend_urls`` instead.
        """
        return []

    def prepend_urls(self):
        """
        A hook for adding your own URLs or matching before the default URLs.
        """
        return []

    @property
    def urls(self):
        """
        The endpoints this ``Resource`` responds to.

        Mostly a standard URLconf, this is suitable for either automatic use
        when registered with an ``Api`` class or for including directly in
        a URLconf should you choose to.
        """
        urls = self.prepend_urls()

        if self.override_urls():
            warnings.warn("'override_urls' is a deprecated method & will be removed by v1.0.0. Please rename your method to ``prepend_urls``.")
            urls += self.override_urls()

        urls += self.base_urls()
        urlpatterns = patterns('',
            *urls
        )
        return urlpatterns

    def determine_format(self, request):
        """
        Used to determine the desired format.

        Largely relies on ``tastypie.utils.mime.determine_format`` but here
        as a point of extension.
        """
        return determine_format(request, self._meta.serializer, default_format=self._meta.default_format)

    def serialize(self, request, data, format, options=None):
        """
        Given a request, data and a desired format, produces a serialized
        version suitable for transfer over the wire.

        Mostly a hook, this uses the ``Serializer`` from ``Resource._meta``.
        """
        options = options or {}

        if 'text/javascript' in format:
            # get JSONP callback name. default to "callback"
            callback = request.GET.get('callback', 'callback')

            if not is_valid_jsonp_callback_value(callback):
                raise BadRequest('JSONP callback name is invalid.')

            options['callback'] = callback

        return self._meta.serializer.serialize(data, format, options)

    def deserialize(self, request, data, format='application/json'):
        """
        Given a request, data and a format, deserializes the given data.

        It relies on the request properly sending a ``CONTENT_TYPE`` header,
        falling back to ``application/json`` if not provided.

        Mostly a hook, this uses the ``Serializer`` from ``Resource._meta``.
        """
        deserialized = self._meta.serializer.deserialize(data, format=request.META.get('CONTENT_TYPE', 'application/json'))
        return deserialized

    def alter_list_data_to_serialize(self, request, data):
        """
        A hook to alter list data just before it gets serialized & sent to the user.

        Useful for restructuring/renaming aspects of the what's going to be
        sent.

        Should accommodate for a list of objects, generally also including
        meta data.
        """
        return data

    def alter_detail_data_to_serialize(self, request, data):
        """
        A hook to alter detail data just before it gets serialized & sent to the user.

        Useful for restructuring/renaming aspects of the what's going to be
        sent.

        Should accommodate for receiving a single bundle of data.
        """
        return data

    def alter_deserialized_list_data(self, request, data):
        """
        A hook to alter list data just after it has been received from the user &
        gets deserialized.

        Useful for altering the user data before any hydration is applied.
        """
        return data

    def alter_deserialized_detail_data(self, request, data):
        """
        A hook to alter detail data just after it has been received from the user &
        gets deserialized.

        Useful for altering the user data before any hydration is applied.
        """
        return data

    def dispatch_list(self, request, **kwargs):
        """
        A view for handling the various HTTP methods (GET/POST/PUT/DELETE) over
        the entire list of resources.

        Relies on ``Resource.dispatch`` for the heavy-lifting.
        """
        return self.dispatch('list', request, **kwargs)

    def dispatch_detail(self, request, **kwargs):
        """
        A view for handling the various HTTP methods (GET/POST/PUT/DELETE) on
        a single resource.

        Relies on ``Resource.dispatch`` for the heavy-lifting.
        """
        return self.dispatch('detail', request, **kwargs)

    def dispatch(self, request_type, request, **kwargs):
        """
        Handles the common operations (allowed HTTP method, authentication,
        throttling, method lookup) surrounding most CRUD interactions.
        """
        allowed_methods = getattr(self._meta, "%s_allowed_methods" % request_type, None)
        request_method = self.method_check(request, allowed=allowed_methods)
        method = getattr(self, "%s_%s" % (request_method, request_type), None)

        if method is None:
            raise ImmediateHttpResponse(response=http.HttpNotImplemented())

        self.is_authenticated(request)
        self.throttle_check(request)

        # All clear. Process the request.
        request = convert_post_to_put(request)
        response = method(request, **kwargs)

        # Add the throttled request.
        self.log_throttled_access(request)

        # If what comes back isn't a ``HttpResponse``, assume that the
        # request was accepted and that some action occurred. This also
        # prevents Django from freaking out.
        if not isinstance(response, HttpResponse):
            return http.HttpNoContent()

        return response

    def remove_api_resource_names(self, url_dict):
        """
        Given a dictionary of regex matches from a URLconf, removes
        ``api_name`` and/or ``resource_name`` if found.

        This is useful for converting URLconf matches into something suitable
        for data lookup. For example::

            Model.objects.filter(**self.remove_api_resource_names(matches))
        """
        kwargs_subset = url_dict.copy()

        for key in ['api_name', 'resource_name']:
            try:
                del(kwargs_subset[key])
            except KeyError:
                pass

        return kwargs_subset

    def method_check(self, request, allowed=None):
        """
        Ensures that the HTTP method used on the request is allowed to be
        handled by the resource.

        Takes an ``allowed`` parameter, which should be a list of lowercase
        HTTP methods to check against. Usually, this looks like::

            # The most generic lookup.
            self.method_check(request, self._meta.allowed_methods)

            # A lookup against what's allowed for list-type methods.
            self.method_check(request, self._meta.list_allowed_methods)

            # A useful check when creating a new endpoint that only handles
            # GET.
            self.method_check(request, ['get'])
        """
        if allowed is None:
            allowed = []

        request_method = request.method.lower()
        allows = ','.join(map(str.upper, allowed))

        if request_method == "options":
            response = HttpResponse(allows)
            response['Allow'] = allows
            raise ImmediateHttpResponse(response=response)

        if not request_method in allowed:
            response = http.HttpMethodNotAllowed(allows)
            response['Allow'] = allows
            raise ImmediateHttpResponse(response=response)

        return request_method

    def is_authenticated(self, request):
        """
        Handles checking if the user is authenticated and dealing with
        unauthenticated users.

        Mostly a hook, this uses class assigned to ``authentication`` from
        ``Resource._meta``.
        """
        # Authenticate the request as needed.
        auth_result = self._meta.authentication.is_authenticated(request)

        if isinstance(auth_result, HttpResponse):
            raise ImmediateHttpResponse(response=auth_result)

        if not auth_result is True:
            raise ImmediateHttpResponse(response=http.HttpUnauthorized())

    def throttle_check(self, request):
        """
        Handles checking if the user should be throttled.

        Mostly a hook, this uses class assigned to ``throttle`` from
        ``Resource._meta``.
        """
        identifier = self._meta.authentication.get_identifier(request)

        # Check to see if they should be throttled.
        if self._meta.throttle.should_be_throttled(identifier):
            # Throttle limit exceeded.
            raise ImmediateHttpResponse(response=http.HttpTooManyRequests())

    def log_throttled_access(self, request):
        """
        Handles the recording of the user's access for throttling purposes.

        Mostly a hook, this uses class assigned to ``throttle`` from
        ``Resource._meta``.
        """
        request_method = request.method.lower()
        self._meta.throttle.accessed(self._meta.authentication.get_identifier(request), url=request.get_full_path(), request_method=request_method)

    def unauthorized_result(self, exception=Exception()):
        raise ImmediateHttpResponse(response=http.HttpUnauthorized())

    def authorized_read_list(self, object_list, bundle):
        """
        Handles checking of permissions to see if the user has authorization
        to GET this resource.
        """
        try:
            auth_result = self._meta.authorization.read_list(object_list, bundle)
        except Unauthorized, e:
            self.unauthorized_result(e)

        return auth_result

    def authorized_read_detail(self, object_list, bundle):
        """
        Handles checking of permissions to see if the user has authorization
        to GET this resource.
        """
        try:
            auth_result = self._meta.authorization.read_detail(object_list, bundle)
        except Unauthorized, e:
            self.unauthorized_result(e)

        if not auth_result:
            self.unauthorized_result()

        return auth_result

    def authorized_create_list(self, object_list, bundle):
        """
        Handles checking of permissions to see if the user has authorization
        to POST this resource.
        """
        try:
            auth_result = self._meta.authorization.create_list(object_list, bundle)
        except Unauthorized, e:
            self.unauthorized_result(e)

        return auth_result

    def authorized_create_detail(self, object_list, bundle):
        """
        Handles checking of permissions to see if the user has authorization
        to POST this resource.
        """
        try:
            auth_result = self._meta.authorization.create_detail(object_list, bundle)
        except Unauthorized, e:
            self.unauthorized_result(e)

        if not auth_result:
            self.unauthorized_result()

        return auth_result

    def authorized_update_list(self, object_list, bundle):
        """
        Handles checking of permissions to see if the user has authorization
        to PUT this resource.
        """
        try:
            auth_result = self._meta.authorization.update_list(object_list, bundle)
        except Unauthorized, e:
            self.unauthorized_result(e)

        return auth_result

    def authorized_update_detail(self, object_list, bundle):
        """
        Handles checking of permissions to see if the user has authorization
        to PUT this resource.
        """
        try:
            auth_result = self._meta.authorization.update_detail(object_list, bundle)
        except Unauthorized, e:
            self.unauthorized_result(e)

        if not auth_result:
            self.unauthorized_result()

        return auth_result

    def authorized_delete_list(self, object_list, bundle):
        """
        Handles checking of permissions to see if the user has authorization
        to DELETE this resource.
        """
        try:
            auth_result = self._meta.authorization.delete_list(object_list, bundle)
        except Unauthorized, e:
            self.unauthorized_result(e)

        return auth_result

    def authorized_delete_detail(self, object_list, bundle):
        """
        Handles checking of permissions to see if the user has authorization
        to DELETE this resource.
        """
        try:
            auth_result = self._meta.authorization.delete_detail(object_list, bundle)
        except Unauthorized, e:
            self.unauthorized_result(e)

        if not auth_result:
            self.unauthorized_result()

        return auth_result

    def build_bundle(self, obj=None, data=None, request=None):
        """
        Given either an object, a data dictionary or both, builds a ``Bundle``
        for use throughout the ``dehydrate/hydrate`` cycle.

        If no object is provided, an empty object from
        ``Resource._meta.object_class`` is created so that attempts to access
        ``bundle.obj`` do not fail.
        """
        if obj is None:
            obj = self._meta.object_class()

        return Bundle(obj=obj, data=data, request=request)

    def build_filters(self, filters=None):
        """
        Allows for the filtering of applicable objects.

        This needs to be implemented at the user level.'

        ``ModelResource`` includes a full working version specific to Django's
        ``Models``.
        """
        return filters

    def apply_sorting(self, obj_list, options=None):
        """
        Allows for the sorting of objects being returned.

        This needs to be implemented at the user level.

        ``ModelResource`` includes a full working version specific to Django's
        ``Models``.
        """
        return obj_list

    # URL-related methods.

    def detail_uri_kwargs(self, bundle_or_obj):
        """
        This needs to be implemented at the user level.

        Given a ``Bundle`` or an object, it returns the extra kwargs needed to
        generate a detail URI.

        ``ModelResource`` includes a full working version specific to Django's
        ``Models``.
        """
        raise NotImplementedError()

    def resource_uri_kwargs(self, bundle_or_obj=None):
        """
        Builds a dictionary of kwargs to help generate URIs.

        Automatically provides the ``Resource.Meta.resource_name`` (and
        optionally the ``Resource.Meta.api_name`` if populated by an ``Api``
        object).

        If the ``bundle_or_obj`` argument is provided, it calls
        ``Resource.detail_uri_kwargs`` for additional bits to create
        """
        kwargs = {
            'resource_name': self._meta.resource_name,
        }

        if self._meta.api_name is not None:
            kwargs['api_name'] = self._meta.api_name

        if bundle_or_obj is not None:
            kwargs.update(self.detail_uri_kwargs(bundle_or_obj))

        return kwargs

    def get_resource_uri(self, bundle_or_obj=None, url_name='api_dispatch_list'):
        """
        Handles generating a resource URI.

        If the ``bundle_or_obj`` argument is not provided, it builds the URI
        for the list endpoint.

        If the ``bundle_or_obj`` argument is provided, it builds the URI for
        the detail endpoint.

        Return the generated URI. If that URI can not be reversed (not found
        in the URLconf), it will return an empty string.
        """
        if bundle_or_obj is not None:
            url_name = 'api_dispatch_detail'

        try:
            return self._build_reverse_url(url_name, kwargs=self.resource_uri_kwargs(bundle_or_obj))
        except NoReverseMatch:
            return ''

    def get_via_uri(self, uri, request=None):
        """
        This pulls apart the salient bits of the URI and populates the
        resource via a ``obj_get``.

        Optionally accepts a ``request``.

        If you need custom behavior based on other portions of the URI,
        simply override this method.
        """
        prefix = get_script_prefix()
        chomped_uri = uri

        if prefix and chomped_uri.startswith(prefix):
            chomped_uri = chomped_uri[len(prefix)-1:]

        try:
            view, args, kwargs = resolve(chomped_uri)
        except Resolver404:
            raise NotFound("The URL provided '%s' was not a link to a valid resource." % uri)

        return self.obj_get(request=request, **self.remove_api_resource_names(kwargs))

    # Data preparation.

    def full_dehydrate(self, bundle):
        """
        Given a bundle with an object instance, extract the information from it
        to populate the resource.
        """
        # Dehydrate each field.
        for field_name, field_object in self.fields.items():
            # A touch leaky but it makes URI resolution work.
            if getattr(field_object, 'dehydrated_type', None) == 'related':
                field_object.api_name = self._meta.api_name
                field_object.resource_name = self._meta.resource_name

            bundle.data[field_name] = field_object.dehydrate(bundle)

            # Check for an optional method to do further dehydration.
            method = getattr(self, "dehydrate_%s" % field_name, None)

            if method:
                bundle.data[field_name] = method(bundle)

        bundle = self.dehydrate(bundle)
        return bundle

    def dehydrate(self, bundle):
        """
        A hook to allow a final manipulation of data once all fields/methods
        have built out the dehydrated data.

        Useful if you need to access more than one dehydrated field or want
        to annotate on additional data.

        Must return the modified bundle.
        """
        return bundle

    def full_hydrate(self, bundle):
        """
        Given a populated bundle, distill it and turn it back into
        a full-fledged object instance.
        """
        if bundle.obj is None:
            bundle.obj = self._meta.object_class()
        bundle = self.hydrate(bundle)
        for field_name, field_object in self.fields.items():
            if field_object.readonly is True:
                continue

            # Check for an optional method to do further hydration.
            method = getattr(self, "hydrate_%s" % field_name, None)

            if method:
                bundle = method(bundle)
            if field_object.attribute:
                value = field_object.hydrate(bundle)

                # NOTE: We only get back a bundle when it is related field.
                if isinstance(value, Bundle) and value.errors.get(field_name):
                    bundle.errors[field_name] = value.errors[field_name]

                if value is not None or field_object.null:
                    # We need to avoid populating M2M data here as that will
                    # cause things to blow up.
                    if not getattr(field_object, 'is_related', False):
                        setattr(bundle.obj, field_object.attribute, value)
                    elif not getattr(field_object, 'is_m2m', False):
                        if value is not None:
                            setattr(bundle.obj, field_object.attribute, value.obj)
                        elif field_object.blank:
                            continue
                        elif field_object.null:
                            setattr(bundle.obj, field_object.attribute, value)

        return bundle

    def hydrate(self, bundle):
        """
        A hook to allow an initial manipulation of data before all methods/fields
        have built out the hydrated data.

        Useful if you need to access more than one hydrated field or want
        to annotate on additional data.

        Must return the modified bundle.
        """
        return bundle

    def hydrate_m2m(self, bundle):
        """
        Populate the ManyToMany data on the instance.
        """
        if bundle.obj is None:
            raise HydrationError("You must call 'full_hydrate' before attempting to run 'hydrate_m2m' on %r." % self)

        for field_name, field_object in self.fields.items():
            if not getattr(field_object, 'is_m2m', False):
                continue

            if field_object.attribute:
                # Note that we only hydrate the data, leaving the instance
                # unmodified. It's up to the user's code to handle this.
                # The ``ModelResource`` provides a working baseline
                # in this regard.
                bundle.data[field_name] = field_object.hydrate_m2m(bundle)

        for field_name, field_object in self.fields.items():
            if not getattr(field_object, 'is_m2m', False):
                continue

            method = getattr(self, "hydrate_%s" % field_name, None)

            if method:
                method(bundle)

        return bundle

    def build_schema(self):
        """
        Returns a dictionary of all the fields on the resource and some
        properties about those fields.

        Used by the ``schema/`` endpoint to describe what will be available.
        """
        data = {
            'fields': {},
            'default_format': self._meta.default_format,
            'allowed_list_http_methods': self._meta.list_allowed_methods,
            'allowed_detail_http_methods': self._meta.detail_allowed_methods,
            'default_limit': self._meta.limit,
        }

        if self._meta.ordering:
            data['ordering'] = self._meta.ordering

        if self._meta.filtering:
            data['filtering'] = self._meta.filtering

        for field_name, field_object in self.fields.items():
            data['fields'][field_name] = {
                'default': field_object.default,
                'type': field_object.dehydrated_type,
                'nullable': field_object.null,
                'blank': field_object.blank,
                'readonly': field_object.readonly,
                'help_text': field_object.help_text,
                'unique': field_object.unique,
            }
            if field_object.dehydrated_type == 'related':
                if getattr(field_object, 'is_m2m', False):
                    related_type = 'to_many'
                else:
                    related_type = 'to_one'
                data['fields'][field_name]['related_type'] = related_type

        return data

    def dehydrate_resource_uri(self, bundle):
        """
        For the automatically included ``resource_uri`` field, dehydrate
        the URI for the given bundle.

        Returns empty string if no URI can be generated.
        """
        try:
            return self.get_resource_uri(bundle)
        except NotImplementedError:
            return ''
        except NoReverseMatch:
            return ''

    def generate_cache_key(self, *args, **kwargs):
        """
        Creates a unique-enough cache key.

        This is based off the current api_name/resource_name/args/kwargs.
        """
        smooshed = []

        for key, value in kwargs.items():
            smooshed.append("%s=%s" % (key, value))

        # Use a list plus a ``.join()`` because it's faster than concatenation.
        return "%s:%s:%s:%s" % (self._meta.api_name, self._meta.resource_name, ':'.join(args), ':'.join(smooshed))

    # Data access methods.

    def get_object_list(self, request):
        """
        A hook to allow making returning the list of available objects.

        This needs to be implemented at the user level.

        ``ModelResource`` includes a full working version specific to Django's
        ``Models``.
        """
        raise NotImplementedError()

    def apply_authorization_limits(self, request, object_list):
        """
        Deprecated.

        REMOVE BEFORE 1.0
        """
        return self._meta.authorization.apply_limits(request, object_list)

    def can_create(self):
        """
        Checks to ensure ``post`` is within ``allowed_methods``.
        """
        allowed = set(self._meta.list_allowed_methods + self._meta.detail_allowed_methods)
        return 'post' in allowed

    def can_update(self):
        """
        Checks to ensure ``put`` is within ``allowed_methods``.

        Used when hydrating related data.
        """
        allowed = set(self._meta.list_allowed_methods + self._meta.detail_allowed_methods)
        return 'put' in allowed

    def can_delete(self):
        """
        Checks to ensure ``delete`` is within ``allowed_methods``.
        """
        allowed = set(self._meta.list_allowed_methods + self._meta.detail_allowed_methods)
        return 'delete' in allowed

    def apply_filters(self, request, applicable_filters):
        """
        A hook to alter how the filters are applied to the object list.

        This needs to be implemented at the user level.

        ``ModelResource`` includes a full working version specific to Django's
        ``Models``.
        """
        raise NotImplementedError()

    def obj_get_list(self, request=None, **kwargs):
        """
        Fetches the list of objects available on the resource.

        This needs to be implemented at the user level.

        ``ModelResource`` includes a full working version specific to Django's
        ``Models``.
        """
        raise NotImplementedError()

    def cached_obj_get_list(self, request=None, **kwargs):
        """
        A version of ``obj_get_list`` that uses the cache as a means to get
        commonly-accessed data faster.
        """
        cache_key = self.generate_cache_key('list', **kwargs)
        obj_list = self._meta.cache.get(cache_key)

        if obj_list is None:
            obj_list = self.obj_get_list(request=request, **kwargs)
            self._meta.cache.set(cache_key, obj_list)

        return obj_list

    def obj_get(self, request=None, **kwargs):
        """
        Fetches an individual object on the resource.

        This needs to be implemented at the user level. If the object can not
        be found, this should raise a ``NotFound`` exception.

        ``ModelResource`` includes a full working version specific to Django's
        ``Models``.
        """
        raise NotImplementedError()

    def cached_obj_get(self, request=None, **kwargs):
        """
        A version of ``obj_get`` that uses the cache as a means to get
        commonly-accessed data faster.
        """
        cache_key = self.generate_cache_key('detail', **kwargs)
        bundle = self._meta.cache.get(cache_key)

        if bundle is None:
            bundle = self.obj_get(request=request, **kwargs)
            self._meta.cache.set(cache_key, bundle)

        return bundle

    def obj_create(self, bundle, request=None, **kwargs):
        """
        Creates a new object based on the provided data.

        This needs to be implemented at the user level.

        ``ModelResource`` includes a full working version specific to Django's
        ``Models``.
        """
        raise NotImplementedError()

    def obj_update(self, bundle, request=None, **kwargs):
        """
        Updates an existing object (or creates a new object) based on the
        provided data.

        This needs to be implemented at the user level.

        ``ModelResource`` includes a full working version specific to Django's
        ``Models``.
        """
        raise NotImplementedError()

    def obj_delete_list(self, request=None, **kwargs):
        """
        Deletes an entire list of objects.

        This needs to be implemented at the user level.

        ``ModelResource`` includes a full working version specific to Django's
        ``Models``.
        """
        raise NotImplementedError()

    def obj_delete(self, request=None, **kwargs):
        """
        Deletes a single object.

        This needs to be implemented at the user level.

        ``ModelResource`` includes a full working version specific to Django's
        ``Models``.
        """
        raise NotImplementedError()

    def create_response(self, request, data, response_class=HttpResponse, **response_kwargs):
        """
        Extracts the common "which-format/serialize/return-response" cycle.

        Mostly a useful shortcut/hook.
        """
        desired_format = self.determine_format(request)
        serialized = self.serialize(request, data, desired_format)
        return response_class(content=serialized, content_type=build_content_type(desired_format), **response_kwargs)

    def error_response(self, errors, request):
        if request:
            desired_format = self.determine_format(request)
        else:
            desired_format = self._meta.default_format

        serialized = self.serialize(request, errors, desired_format)
        response = http.HttpBadRequest(content=serialized, content_type=build_content_type(desired_format))
        raise ImmediateHttpResponse(response=response)

    def is_valid(self, bundle, request=None):
        """
        Handles checking if the data provided by the user is valid.

        Mostly a hook, this uses class assigned to ``validation`` from
        ``Resource._meta``.

        If validation fails, an error is raised with the error messages
        serialized inside it.
        """
        errors = self._meta.validation.is_valid(bundle, request)

        if errors:
            bundle.errors[self._meta.resource_name] = errors
            return False

        return True

    def rollback(self, bundles):
        """
        Given the list of bundles, delete all objects pertaining to those
        bundles.

        This needs to be implemented at the user level. No exceptions should
        be raised if possible.

        ``ModelResource`` includes a full working version specific to Django's
        ``Models``.
        """
        raise NotImplementedError()

    # Views.

    def get_list(self, request, **kwargs):
        """
        Returns a serialized list of resources.

        Calls ``obj_get_list`` to provide the data, then handles that result
        set and serializes it.

        Should return a HttpResponse (200 OK).
        """
        # TODO: Uncached for now. Invalidation that works for everyone may be
        #       impossible.
        objects = self.obj_get_list(request=request, **self.remove_api_resource_names(kwargs))
        sorted_objects = self.apply_sorting(objects, options=request.GET)

        paginator = self._meta.paginator_class(request.GET, sorted_objects, resource_uri=self.get_resource_uri(), limit=self._meta.limit, max_limit=self._meta.max_limit, collection_name=self._meta.collection_name)
        to_be_serialized = paginator.page()

        # Dehydrate the bundles in preparation for serialization.
<<<<<<< HEAD
        bundles = []

        for obj in to_be_serialized['objects']:
            bundle = self.build_bundle(obj=obj, request=request)
            bundles.append(self.full_dehydrate(bundle))

        to_be_serialized['objects'] = bundles
=======
        bundles = [self.build_bundle(obj=obj, request=request) for obj in to_be_serialized[self._meta.collection_name]]
        to_be_serialized[self._meta.collection_name] = [self.full_dehydrate(bundle) for bundle in bundles]
>>>>>>> 9866aedb
        to_be_serialized = self.alter_list_data_to_serialize(request, to_be_serialized)
        return self.create_response(request, to_be_serialized)

    def get_detail(self, request, **kwargs):
        """
        Returns a single serialized resource.

        Calls ``cached_obj_get/obj_get`` to provide the data, then handles that result
        set and serializes it.

        Should return a HttpResponse (200 OK).
        """
        try:
            obj = self.cached_obj_get(request=request, **self.remove_api_resource_names(kwargs))
        except ObjectDoesNotExist:
            return http.HttpNotFound()
        except MultipleObjectsReturned:
            return http.HttpMultipleChoices("More than one resource is found at this URI.")

        bundle = self.build_bundle(obj=obj, request=request)
        self.authorized_read_detail(self.get_object_list(request), bundle)
        bundle = self.full_dehydrate(bundle)
        bundle = self.alter_detail_data_to_serialize(request, bundle)
        return self.create_response(request, bundle)

    def post_list(self, request, **kwargs):
        """
        Creates a new resource/object with the provided data.

        Calls ``obj_create`` with the provided data and returns a response
        with the new resource's location.

        If a new resource is created, return ``HttpCreated`` (201 Created).
        If ``Meta.always_return_data = True``, there will be a populated body
        of serialized data.
        """
        deserialized = self.deserialize(request, request.raw_post_data, format=request.META.get('CONTENT_TYPE', 'application/json'))
        deserialized = self.alter_deserialized_detail_data(request, deserialized)
        bundle = self.build_bundle(data=dict_strip_unicode_keys(deserialized), request=request)
        self.is_valid(bundle, request)
        updated_bundle = self.obj_create(bundle, request=request, **self.remove_api_resource_names(kwargs))
        location = self.get_resource_uri(updated_bundle)

        if not self._meta.always_return_data:
            return http.HttpCreated(location=location)
        else:
            updated_bundle = self.full_dehydrate(updated_bundle)
            updated_bundle = self.alter_detail_data_to_serialize(request, updated_bundle)
            return self.create_response(request, updated_bundle, response_class=http.HttpCreated, location=location)

    def post_detail(self, request, **kwargs):
        """
        Creates a new subcollection of the resource under a resource.

        This is not implemented by default because most people's data models
        aren't self-referential.

        If a new resource is created, return ``HttpCreated`` (201 Created).
        """
        return http.HttpNotImplemented()

    def put_list(self, request, **kwargs):
        """
        Replaces a collection of resources with another collection.

        Calls ``delete_list`` to clear out the collection then ``obj_create``
        with the provided the data to create the new collection.

        Return ``HttpNoContent`` (204 No Content) if
        ``Meta.always_return_data = False`` (default).

        Return ``HttpAccepted`` (202 Accepted) if
        ``Meta.always_return_data = True``.
        """
        deserialized = self.deserialize(request, request.raw_post_data, format=request.META.get('CONTENT_TYPE', 'application/json'))
        deserialized = self.alter_deserialized_list_data(request, deserialized)

        if not self._meta.collection_name in deserialized:
            raise BadRequest("Invalid data sent.")
        self.obj_delete_list(request=request, **self.remove_api_resource_names(kwargs))
        bundles_seen = []

        for object_data in deserialized[self._meta.collection_name]:
            bundle = self.build_bundle(data=dict_strip_unicode_keys(object_data), request=request)

            # Attempt to be transactional, deleting any previously created
            # objects if validation fails.
            try:
                self.authorized_update_detail(self.get_object_list(request), bundle)
            except ImmediateHttpResponse:
                self.rollback(bundles_seen)
                raise

            self.obj_create(bundle, request=request, **self.remove_api_resource_names(kwargs))
            bundles_seen.append(bundle)

        if not self._meta.always_return_data:
            return http.HttpNoContent()
        else:
            to_be_serialized = {}
            to_be_serialized[self._meta.collection_name] = [self.full_dehydrate(bundle) for bundle in bundles_seen]
            to_be_serialized = self.alter_list_data_to_serialize(request, to_be_serialized)
            return self.create_response(request, to_be_serialized, response_class=http.HttpAccepted)

    def put_detail(self, request, **kwargs):
        """
        Either updates an existing resource or creates a new one with the
        provided data.

        Calls ``obj_update`` with the provided data first, but falls back to
        ``obj_create`` if the object does not already exist.

        If a new resource is created, return ``HttpCreated`` (201 Created).
        If ``Meta.always_return_data = True``, there will be a populated body
        of serialized data.

        If an existing resource is modified and
        ``Meta.always_return_data = False`` (default), return ``HttpNoContent``
        (204 No Content).
        If an existing resource is modified and
        ``Meta.always_return_data = True``, return ``HttpAccepted`` (202
        Accepted).
        """
        deserialized = self.deserialize(request, request.raw_post_data, format=request.META.get('CONTENT_TYPE', 'application/json'))
        deserialized = self.alter_deserialized_detail_data(request, deserialized)
        bundle = self.build_bundle(data=dict_strip_unicode_keys(deserialized), request=request)

        try:
            obj = self.cached_obj_get(request=request, **self.remove_api_resource_names(kwargs))
            bundle.obj = obj
            self.is_valid(bundle, request)
            self.authorized_update_detail(self.get_object_list(request), bundle)
            updated_bundle = self.obj_update(bundle, request=request, **self.remove_api_resource_names(kwargs))

            if not self._meta.always_return_data:
                return http.HttpNoContent()
            else:
                updated_bundle = self.full_dehydrate(updated_bundle)
                updated_bundle = self.alter_detail_data_to_serialize(request, updated_bundle)
                return self.create_response(request, updated_bundle, response_class=http.HttpAccepted)
        except (ObjectDoesNotExist, MultipleObjectsReturned, NotFound, MultipleObjectsReturned):
            updated_bundle = self.obj_create(bundle, request=request, **self.remove_api_resource_names(kwargs))
            location = self.get_resource_uri(updated_bundle)

            if not self._meta.always_return_data:
                return http.HttpCreated(location=location)
            else:
                updated_bundle = self.full_dehydrate(updated_bundle)
                updated_bundle = self.alter_detail_data_to_serialize(request, updated_bundle)
                return self.create_response(request, updated_bundle, response_class=http.HttpCreated, location=location)

    def delete_list(self, request, **kwargs):
        """
        Destroys a collection of resources/objects.

        Calls ``obj_delete_list``.

        If the resources are deleted, return ``HttpNoContent`` (204 No Content).
        """
        self.obj_delete_list(request=request, **self.remove_api_resource_names(kwargs))
        return http.HttpNoContent()

    def delete_detail(self, request, **kwargs):
        """
        Destroys a single resource/object.

        Calls ``obj_delete``.

        If the resource is deleted, return ``HttpNoContent`` (204 No Content).
        If the resource did not exist, return ``Http404`` (404 Not Found).
        """
        try:
            obj = self.cached_obj_get(request=request, **self.remove_api_resource_names(kwargs))
        except ObjectDoesNotExist:
            return http.HttpNotFound()
        except MultipleObjectsReturned:
            return http.HttpMultipleChoices("More than one resource is found at this URI.")
        bundle = self.build_bundle(request=request)
        bundle.obj = obj
        self.authorized_delete_detail(self.get_object_list(request), bundle)

        try:
            self.obj_delete(request=request, **self.remove_api_resource_names(kwargs))
            return http.HttpNoContent()
        except NotFound:
            return http.HttpNotFound()

    def patch_list(self, request, **kwargs):
        """
        Updates a collection in-place.

        The exact behavior of ``PATCH`` to a list resource is still the matter of
        some debate in REST circles, and the ``PATCH`` RFC isn't standard. So the
        behavior this method implements (described below) is something of a
        stab in the dark. It's mostly cribbed from GData, with a smattering
        of ActiveResource-isms and maybe even an original idea or two.

        The ``PATCH`` format is one that's similar to the response returned from
        a ``GET`` on a list resource::

            {
              "objects": [{object}, {object}, ...],
              "deleted_objects": ["URI", "URI", "URI", ...],
            }

        For each object in ``objects``:

            * If the dict does not have a ``resource_uri`` key then the item is
              considered "new" and is handled like a ``POST`` to the resource list.

            * If the dict has a ``resource_uri`` key and the ``resource_uri`` refers
              to an existing resource then the item is a update; it's treated
              like a ``PATCH`` to the corresponding resource detail.

            * If the dict has a ``resource_uri`` but the resource *doesn't* exist,
              then this is considered to be a create-via-``PUT``.

        Each entry in ``deleted_objects`` referes to a resource URI of an existing
        resource to be deleted; each is handled like a ``DELETE`` to the relevent
        resource.

        In any case:

            * If there's a resource URI it *must* refer to a resource of this
              type. It's an error to include a URI of a different resource.

            * ``PATCH`` is all or nothing. If a single sub-operation fails, the
              entire request will fail and all resources will be rolled back.

          * For ``PATCH`` to work, you **must** have ``put`` in your
            :ref:`detail-allowed-methods` setting.

          * To delete objects via ``deleted_objects`` in a ``PATCH`` request you
            **must** have ``delete`` in your :ref:`detail-allowed-methods`
            setting.

        """
        request = convert_post_to_patch(request)
        deserialized = self.deserialize(request, request.raw_post_data, format=request.META.get('CONTENT_TYPE', 'application/json'))

        if "objects" not in deserialized:
            raise BadRequest("Invalid data sent.")

        if len(deserialized["objects"]) and 'put' not in self._meta.detail_allowed_methods:
            raise ImmediateHttpResponse(response=http.HttpMethodNotAllowed())

        for data in deserialized["objects"]:
            # If there's a resource_uri then this is either an
            # update-in-place or a create-via-PUT.
            if "resource_uri" in data:
                uri = data.pop('resource_uri')

                try:
                    obj = self.get_via_uri(uri, request=request)

                    # The object does exist, so this is an update-in-place.
                    bundle = self.build_bundle(obj=obj, request=request)
                    bundle = self.full_dehydrate(bundle)
                    bundle = self.alter_detail_data_to_serialize(request, bundle)
                    self.update_in_place(request, bundle, data)
                except (ObjectDoesNotExist, MultipleObjectsReturned):
                    # The object referenced by resource_uri doesn't exist,
                    # so this is a create-by-PUT equivalent.
                    data = self.alter_deserialized_detail_data(request, data)
                    bundle = self.build_bundle(data=dict_strip_unicode_keys(data), request=request)
                    self.obj_create(bundle, request=request)
            else:
                # There's no resource URI, so this is a create call just
                # like a POST to the list resource.
                data = self.alter_deserialized_detail_data(request, data)
                bundle = self.build_bundle(data=dict_strip_unicode_keys(data), request=request)
                self.obj_create(bundle, request=request)

        if len(deserialized.get('deleted_%s' % (self._meta.collection_name, ), [])) and 'delete' not in self._meta.detail_allowed_methods:
            raise ImmediateHttpResponse(response=http.HttpMethodNotAllowed())

        for uri in deserialized.get('deleted_%s' % (self._meta.collection_name, ), []):
            obj = self.get_via_uri(uri, request=request)
            bundle = self.build_bundle(obj=obj, request=request)
            self.authorized_delete_detail(self.get_object_list(request), bundle)
            self.obj_delete(request=request, _obj=obj)

        return http.HttpAccepted()

    def patch_detail(self, request, **kwargs):
        """
        Updates a resource in-place.

        Calls ``obj_update``.

        If the resource is updated, return ``HttpAccepted`` (202 Accepted).
        If the resource did not exist, return ``HttpNotFound`` (404 Not Found).
        """
        request = convert_post_to_patch(request)

        # We want to be able to validate the update, but we can't just pass
        # the partial data into the validator since all data needs to be
        # present. Instead, we basically simulate a PUT by pulling out the
        # original data and updating it in-place.
        # So first pull out the original object. This is essentially
        # ``get_detail``.
        try:
            obj = self.cached_obj_get(request=request, **self.remove_api_resource_names(kwargs))
        except ObjectDoesNotExist:
            return http.HttpNotFound()
        except MultipleObjectsReturned:
            return http.HttpMultipleChoices("More than one resource is found at this URI.")

        bundle = self.build_bundle(obj=obj, request=request)
        bundle = self.full_dehydrate(bundle)
        bundle = self.alter_detail_data_to_serialize(request, bundle)

        # Now update the bundle in-place.
        deserialized = self.deserialize(request, request.raw_post_data, format=request.META.get('CONTENT_TYPE', 'application/json'))
        self.update_in_place(request, bundle, deserialized)

        if not self._meta.always_return_data:
            return http.HttpAccepted()
        else:
            bundle = self.full_dehydrate(bundle)
            bundle = self.alter_detail_data_to_serialize(request, bundle)
            return self.create_response(request, bundle, response_class=http.HttpAccepted)

    def update_in_place(self, request, original_bundle, new_data):
        """
        Update the object in original_bundle in-place using new_data.
        """
        original_bundle.data.update(**dict_strip_unicode_keys(new_data))

        # Now we've got a bundle with the new data sitting in it and we're
        # we're basically in the same spot as a PUT request. SO the rest of this
        # function is cribbed from put_detail.
        self.alter_deserialized_detail_data(request, original_bundle.data)
        self.authorized_update_detail(self.get_object_list(request), original_bundle)
        return self.obj_update(original_bundle, request=request, pk=original_bundle.obj.pk)

    def get_schema(self, request, **kwargs):
        """
        Returns a serialized form of the schema of the resource.

        Calls ``build_schema`` to generate the data. This method only responds
        to HTTP GET.

        Should return a HttpResponse (200 OK).
        """
        self.method_check(request, allowed=['get'])
        self.is_authenticated(request)
        self.throttle_check(request)
        self.log_throttled_access(request)
        return self.create_response(request, self.build_schema())

    def get_multiple(self, request, **kwargs):
        """
        Returns a serialized list of resources based on the identifiers
        from the URL.

        Calls ``obj_get`` to fetch only the objects requested. This method
        only responds to HTTP GET.

        Should return a HttpResponse (200 OK).
        """
        self.method_check(request, allowed=['get'])
        self.is_authenticated(request)
        self.throttle_check(request)

        # Rip apart the list then iterate.
        kwarg_name = '%s_list' % self._meta.detail_uri_name
        obj_identifiers = kwargs.get(kwarg_name, '').split(';')
        objects = []
        not_found = []

        for identifier in obj_identifiers:
            try:
                obj = self.obj_get(request, **{self._meta.detail_uri_name: identifier})
                bundle = self.build_bundle(obj=obj, request=request)
                bundle = self.full_dehydrate(bundle)

                if self.authorized_read_detail(self.get_object_list(request), bundle):
                    objects.append(bundle)
            except (ObjectDoesNotExist, Unauthorized):
                not_found.append(identifier)

        object_list = {
            self._meta.collection_name: objects,
        }

        if len(not_found):
            object_list['not_found'] = not_found

        self.log_throttled_access(request)
        return self.create_response(request, object_list)


class ModelDeclarativeMetaclass(DeclarativeMetaclass):
    def __new__(cls, name, bases, attrs):
        meta = attrs.get('Meta')

        if meta and hasattr(meta, 'queryset'):
            setattr(meta, 'object_class', meta.queryset.model)

        new_class = super(ModelDeclarativeMetaclass, cls).__new__(cls, name, bases, attrs)
        include_fields = getattr(new_class._meta, 'fields', [])
        excludes = getattr(new_class._meta, 'excludes', [])
        field_names = new_class.base_fields.keys()

        for field_name in field_names:
            if field_name == 'resource_uri':
                continue
            if field_name in new_class.declared_fields:
                continue
            if len(include_fields) and not field_name in include_fields:
                del(new_class.base_fields[field_name])
            if len(excludes) and field_name in excludes:
                del(new_class.base_fields[field_name])

        # Add in the new fields.
        new_class.base_fields.update(new_class.get_fields(include_fields, excludes))

        if getattr(new_class._meta, 'include_absolute_url', True):
            if not 'absolute_url' in new_class.base_fields:
                new_class.base_fields['absolute_url'] = fields.CharField(attribute='get_absolute_url', readonly=True)
        elif 'absolute_url' in new_class.base_fields and not 'absolute_url' in attrs:
            del(new_class.base_fields['absolute_url'])

        return new_class


class ModelResource(Resource):
    """
    A subclass of ``Resource`` designed to work with Django's ``Models``.

    This class will introspect a given ``Model`` and build a field list based
    on the fields found on the model (excluding relational fields).

    Given that it is aware of Django's ORM, it also handles the CRUD data
    operations of the resource.
    """
    __metaclass__ = ModelDeclarativeMetaclass

    @classmethod
    def should_skip_field(cls, field):
        """
        Given a Django model field, return if it should be included in the
        contributed ApiFields.
        """
        # Ignore certain fields (related fields).
        if getattr(field, 'rel'):
            return True

        return False

    @classmethod
    def api_field_from_django_field(cls, f, default=fields.CharField):
        """
        Returns the field type that would likely be associated with each
        Django type.
        """
        result = default
        internal_type = f.get_internal_type()

        if internal_type in ('DateField', 'DateTimeField'):
            result = fields.DateTimeField
        elif internal_type in ('BooleanField', 'NullBooleanField'):
            result = fields.BooleanField
        elif internal_type in ('FloatField',):
            result = fields.FloatField
        elif internal_type in ('DecimalField',):
            result = fields.DecimalField
        elif internal_type in ('IntegerField', 'PositiveIntegerField', 'PositiveSmallIntegerField', 'SmallIntegerField', 'AutoField'):
            result = fields.IntegerField
        elif internal_type in ('FileField', 'ImageField'):
            result = fields.FileField
        elif internal_type == 'TimeField':
            result = fields.TimeField
        # TODO: Perhaps enable these via introspection. The reason they're not enabled
        #       by default is the very different ``__init__`` they have over
        #       the other fields.
        # elif internal_type == 'ForeignKey':
        #     result = ForeignKey
        # elif internal_type == 'ManyToManyField':
        #     result = ManyToManyField

        return result

    @classmethod
    def get_fields(cls, fields=None, excludes=None):
        """
        Given any explicit fields to include and fields to exclude, add
        additional fields based on the associated model.
        """
        final_fields = {}
        fields = fields or []
        excludes = excludes or []

        if not cls._meta.object_class:
            return final_fields

        for f in cls._meta.object_class._meta.fields:
            # If the field name is already present, skip
            if f.name in cls.base_fields:
                continue

            # If field is not present in explicit field listing, skip
            if fields and f.name not in fields:
                continue

            # If field is in exclude list, skip
            if excludes and f.name in excludes:
                continue

            if cls.should_skip_field(f):
                continue

            api_field_class = cls.api_field_from_django_field(f)

            kwargs = {
                'attribute': f.name,
                'help_text': f.help_text,
            }

            if f.null is True:
                kwargs['null'] = True

            kwargs['unique'] = f.unique

            if not f.null and f.blank is True:
                kwargs['default'] = ''
                kwargs['blank'] = True

            if f.get_internal_type() == 'TextField':
                kwargs['default'] = ''

            if f.has_default():
                kwargs['default'] = f.default

            if getattr(f, 'auto_now', False):
                kwargs['default'] = f.auto_now

            if getattr(f, 'auto_now_add', False):
                kwargs['default'] = f.auto_now_add

            final_fields[f.name] = api_field_class(**kwargs)
            final_fields[f.name].instance_name = f.name

        return final_fields

    def check_filtering(self, field_name, filter_type='exact', filter_bits=None):
        """
        Given a field name, a optional filter type and an optional list of
        additional relations, determine if a field can be filtered on.

        If a filter does not meet the needed conditions, it should raise an
        ``InvalidFilterError``.

        If the filter meets the conditions, a list of attribute names (not
        field names) will be returned.
        """
        if filter_bits is None:
            filter_bits = []

        if not field_name in self._meta.filtering:
            raise InvalidFilterError("The '%s' field does not allow filtering." % field_name)

        # Check to see if it's an allowed lookup type.
        if not self._meta.filtering[field_name] in (ALL, ALL_WITH_RELATIONS):
            # Must be an explicit whitelist.
            if not filter_type in self._meta.filtering[field_name]:
                raise InvalidFilterError("'%s' is not an allowed filter on the '%s' field." % (filter_type, field_name))

        if self.fields[field_name].attribute is None:
            raise InvalidFilterError("The '%s' field has no 'attribute' for searching with." % field_name)

        # Check to see if it's a relational lookup and if that's allowed.
        if len(filter_bits):
            if not getattr(self.fields[field_name], 'is_related', False):
                raise InvalidFilterError("The '%s' field does not support relations." % field_name)

            if not self._meta.filtering[field_name] == ALL_WITH_RELATIONS:
                raise InvalidFilterError("Lookups are not allowed more than one level deep on the '%s' field." % field_name)

            # Recursively descend through the remaining lookups in the filter,
            # if any. We should ensure that all along the way, we're allowed
            # to filter on that field by the related resource.
            related_resource = self.fields[field_name].get_related_resource(None)
            return [self.fields[field_name].attribute] + related_resource.check_filtering(filter_bits[0], filter_type, filter_bits[1:])

        return [self.fields[field_name].attribute]

    def filter_value_to_python(self, value, field_name, filters, filter_expr,
            filter_type):
        """
        Turn the string ``value`` into a python object.
        """
        # Simple values
        if value in ['true', 'True', True]:
            value = True
        elif value in ['false', 'False', False]:
            value = False
        elif value in ('nil', 'none', 'None', None):
            value = None

        # Split on ',' if not empty string and either an in or range filter.
        if filter_type in ('in', 'range') and len(value):
            if hasattr(filters, 'getlist'):
                value = []

                for part in filters.getlist(filter_expr):
                    value.extend(part.split(','))
            else:
                value = value.split(',')

        return value

    def build_filters(self, filters=None):
        """
        Given a dictionary of filters, create the necessary ORM-level filters.

        Keys should be resource fields, **NOT** model fields.

        Valid values are either a list of Django filter types (i.e.
        ``['startswith', 'exact', 'lte']``), the ``ALL`` constant or the
        ``ALL_WITH_RELATIONS`` constant.
        """
        # At the declarative level:
        #     filtering = {
        #         'resource_field_name': ['exact', 'startswith', 'endswith', 'contains'],
        #         'resource_field_name_2': ['exact', 'gt', 'gte', 'lt', 'lte', 'range'],
        #         'resource_field_name_3': ALL,
        #         'resource_field_name_4': ALL_WITH_RELATIONS,
        #         ...
        #     }
        # Accepts the filters as a dict. None by default, meaning no filters.
        if filters is None:
            filters = {}

        qs_filters = {}

        if hasattr(self._meta, 'queryset'):
            # Get the possible query terms from the current QuerySet.
            query_terms = self._meta.queryset.query.query_terms.keys()
        else:
            query_terms = QUERY_TERMS.keys()

        for filter_expr, value in filters.items():
            filter_bits = filter_expr.split(LOOKUP_SEP)
            field_name = filter_bits.pop(0)
            filter_type = 'exact'

            if not field_name in self.fields:
                # It's not a field we know about. Move along citizen.
                continue

            if len(filter_bits) and filter_bits[-1] in query_terms:
                filter_type = filter_bits.pop()

            lookup_bits = self.check_filtering(field_name, filter_type, filter_bits)
            value = self.filter_value_to_python(value, field_name, filters, filter_expr, filter_type)

            db_field_name = LOOKUP_SEP.join(lookup_bits)
            qs_filter = "%s%s%s" % (db_field_name, LOOKUP_SEP, filter_type)
            qs_filters[qs_filter] = value

        return dict_strip_unicode_keys(qs_filters)

    def apply_sorting(self, obj_list, options=None):
        """
        Given a dictionary of options, apply some ORM-level sorting to the
        provided ``QuerySet``.

        Looks for the ``order_by`` key and handles either ascending (just the
        field name) or descending (the field name with a ``-`` in front).

        The field name should be the resource field, **NOT** model field.
        """
        if options is None:
            options = {}

        parameter_name = 'order_by'

        if not 'order_by' in options:
            if not 'sort_by' in options:
                # Nothing to alter the order. Return what we've got.
                return obj_list
            else:
                warnings.warn("'sort_by' is a deprecated parameter. Please use 'order_by' instead.")
                parameter_name = 'sort_by'

        order_by_args = []

        if hasattr(options, 'getlist'):
            order_bits = options.getlist(parameter_name)
        else:
            order_bits = options.get(parameter_name)

            if not isinstance(order_bits, (list, tuple)):
                order_bits = [order_bits]

        for order_by in order_bits:
            order_by_bits = order_by.split(LOOKUP_SEP)

            field_name = order_by_bits[0]
            order = ''

            if order_by_bits[0].startswith('-'):
                field_name = order_by_bits[0][1:]
                order = '-'

            if not field_name in self.fields:
                # It's not a field we know about. Move along citizen.
                raise InvalidSortError("No matching '%s' field for ordering on." % field_name)

            if not field_name in self._meta.ordering:
                raise InvalidSortError("The '%s' field does not allow ordering." % field_name)

            if self.fields[field_name].attribute is None:
                raise InvalidSortError("The '%s' field has no 'attribute' for ordering with." % field_name)

            order_by_args.append("%s%s" % (order, LOOKUP_SEP.join([self.fields[field_name].attribute] + order_by_bits[1:])))

        return obj_list.order_by(*order_by_args)

    def apply_filters(self, request, applicable_filters):
        """
        An ORM-specific implementation of ``apply_filters``.

        The default simply applies the ``applicable_filters`` as ``**kwargs``,
        but should make it possible to do more advanced things.
        """
        return self.get_object_list(request).filter(**applicable_filters)

    def get_object_list(self, request):
        """
        An ORM-specific implementation of ``get_object_list``.

        Returns a queryset that may have been limited by other overrides.
        """
        return self._meta.queryset._clone()

    def obj_get_list(self, request=None, **kwargs):
        """
        A ORM-specific implementation of ``obj_get_list``.

        Takes an optional ``request`` object, whose ``GET`` dictionary can be
        used to narrow the query.
        """
        filters = {}

        if hasattr(request, 'GET'):
            # Grab a mutable copy.
            filters = request.GET.copy()

        # Update with the provided kwargs.
        filters.update(kwargs)
        applicable_filters = self.build_filters(filters=filters)

        bundle = self.build_bundle(request=request)

        try:
            base_object_list = self.apply_filters(request, applicable_filters)
            return self._meta.authorization.read_list(base_object_list, bundle)
        except ValueError:
            raise BadRequest("Invalid resource lookup data provided (mismatched type).")

    def obj_get(self, request=None, **kwargs):
        """
        A ORM-specific implementation of ``obj_get``.

        Takes optional ``kwargs``, which are used to narrow the query to find
        the instance.
        """
        try:
            object_list = self.get_object_list(request).filter(**kwargs)
            stringified_kwargs = ', '.join(["%s=%s" % (k, v) for k, v in kwargs.items()])

            if len(object_list) <= 0:
                raise self._meta.object_class.DoesNotExist("Couldn't find an instance of '%s' which matched '%s'." % (self._meta.object_class.__name__, stringified_kwargs))
            elif len(object_list) > 1:
                raise MultipleObjectsReturned("More than '%s' matched '%s'." % (self._meta.object_class.__name__, stringified_kwargs))

            return object_list[0]
        except ValueError:
            raise NotFound("Invalid resource lookup data provided (mismatched type).")

    def obj_create(self, bundle, request=None, **kwargs):
        """
        A ORM-specific implementation of ``obj_create``.
        """

        bundle.obj = self._meta.object_class()

        for key, value in kwargs.items():
            setattr(bundle.obj, key, value)
        bundle = self.full_hydrate(bundle)
        return self.save(bundle)

    def obj_update(self, bundle, request=None, skip_errors=False, **kwargs):
        """
        A ORM-specific implementation of ``obj_update``.
        """
        if not bundle.obj or not bundle.obj.pk:
            # Attempt to hydrate data from kwargs before doing a lookup for the object.
            # This step is needed so certain values (like datetime) will pass model validation.
            try:
                bundle.obj = self.get_object_list(bundle.request).model()
                bundle.data.update(kwargs)
                bundle = self.full_hydrate(bundle)
                lookup_kwargs = kwargs.copy()

                for key in kwargs.keys():
                    if key == 'pk':
                        continue
                    elif getattr(bundle.obj, key, NOT_AVAILABLE) is not NOT_AVAILABLE:
                        lookup_kwargs[key] = getattr(bundle.obj, key)
                    else:
                        del lookup_kwargs[key]
            except:
                # if there is trouble hydrating the data, fall back to just
                # using kwargs by itself (usually it only contains a "pk" key
                # and this will work fine.
                lookup_kwargs = kwargs

            try:
                bundle.obj = self.obj_get(bundle.request, **lookup_kwargs)
            except ObjectDoesNotExist:
                raise NotFound("A model instance matching the provided arguments could not be found.")

        bundle = self.full_hydrate(bundle)
        return self.save(bundle)

    def obj_delete_list(self, request=None, **kwargs):
        """
        A ORM-specific implementation of ``obj_delete_list``.

        Takes optional ``kwargs``, which can be used to narrow the query.
        """
        base_object_list = self.get_object_list(request).filter(**kwargs)
        bundle = self.build_bundle(request=request)
        authed_deleted_list = self.authorized_delete_list(base_object_list, bundle)

        if hasattr(authed_deleted_list, 'delete'):
            # It's likely a ``QuerySet``. Call ``.delete()`` for efficiency.
            authed_deleted_list.delete()
        else:
            for authed_obj in authed_deleted_list:
                authed_obj.delete()

    def obj_delete(self, request=None, **kwargs):
        """
        A ORM-specific implementation of ``obj_delete``.

        Takes optional ``kwargs``, which are used to narrow the query to find
        the instance.
        """
        obj = kwargs.pop('_obj', None)

        if not hasattr(obj, 'delete'):
            try:
                obj = self.obj_get(request, **kwargs)
            except ObjectDoesNotExist:
                raise NotFound("A model instance matching the provided arguments could not be found.")

        obj.delete()

    def patch_list(self, request, **kwargs):
        """
        An ORM-specific implementation of ``patch_list``.

        Necessary because PATCH should be atomic (all-success or all-fail)
        and the only way to do this neatly is at the database level.
        """
        with transaction.commit_on_success():
            return super(ModelResource, self).patch_list(request, **kwargs)

    def rollback(self, bundles):
        """
        A ORM-specific implementation of ``rollback``.

        Given the list of bundles, delete all models pertaining to those
        bundles.
        """
        for bundle in bundles:
            if bundle.obj and getattr(bundle.obj, 'pk', None):
                bundle.obj.delete()

    def save(self, bundle):
        # Check if they're authorized.
        if bundle.obj.pk:
            self.authorized_update_detail(self.get_object_list(bundle.request), bundle)
        else:
            self.authorized_create_detail(self.get_object_list(bundle.request), bundle)

        self.is_valid(bundle, bundle.request)

        if bundle.errors:
            self.error_response(bundle.errors, bundle.request)

        # Save FKs just in case.
        self.save_related(bundle)

        # Save the main object.
        bundle.obj.save()

        # Now pick up the M2M bits.
        m2m_bundle = self.hydrate_m2m(bundle)
        self.save_m2m(m2m_bundle)
        return bundle

    def save_related(self, bundle):
        """
        Handles the saving of related non-M2M data.

        Calling assigning ``child.parent = parent`` & then calling
        ``Child.save`` isn't good enough to make sure the ``parent``
        is saved.

        To get around this, we go through all our related fields &
        call ``save`` on them if they have related, non-M2M data.
        M2M data is handled by the ``ModelResource.save_m2m`` method.
        """
        for field_name, field_object in self.fields.items():
            if not getattr(field_object, 'is_related', False):
                continue

            if getattr(field_object, 'is_m2m', False):
                continue

            if not field_object.attribute:
                continue

            if field_object.blank and not bundle.data.has_key(field_name):
                continue

            if field_object.readonly:
                continue

            # Get the object.
            try:
                related_obj = getattr(bundle.obj, field_object.attribute)
            except ObjectDoesNotExist:
                related_obj = None

            # Because sometimes it's ``None`` & that's OK.
            if related_obj:
                #deal with related resources on m2m fields
                if getattr(bundle, "related_obj", None) is not None and \
                    getattr(bundle, "related_name", None) is not None and \
                    field_object.attribute == bundle.related_name:

                    setattr(bundle.obj, field_object.attribute, related_obj)
                    continue

                if field_object.related_name:
                    if not bundle.obj.pk:
                        bundle.obj.save()
                    setattr(related_obj, field_object.related_name, bundle.obj)

                related_resource = field_object.get_related_resource(related_obj)
                related_data = bundle.data.get(field_name, None)
                related_bundle = related_resource.build_bundle(obj=related_obj, data=related_data, request=bundle.request)

                # FIXME: To avoid excessive saves, we may need to pass along a
                #        set of objects/pks seens so as not to resave.
                related_resource.save(related_bundle)
                setattr(bundle.obj, field_object.attribute, related_obj)

    def save_m2m(self, bundle):
        """
        Handles the saving of related M2M data.

        Due to the way Django works, the M2M data must be handled after the
        main instance, which is why this isn't a part of the main ``save`` bits.

        Currently slightly inefficient in that it will clear out the whole
        relation and recreate the related data as needed.
        """
        for field_name, field_object in self.fields.items():
            if not getattr(field_object, 'is_m2m', False):
                continue

            if not field_object.attribute:
                continue

            if field_object.readonly:
                continue

            # Get the manager.
            related_mngr = getattr(bundle.obj, field_object.attribute)

            if hasattr(related_mngr, 'clear'):
                # FIXME: Dupe the original bundle, copy in the new object &
                #        check the perms on that (using the related resource)?

                # Clear it out, just to be safe.
                related_mngr.clear()

            related_objs = []

            for related_bundle in bundle.data[field_name]:
                # FIXME: Dupe the original bundle, copy in the new object &
                #        check the perms on that (usin the related resource)?
                related_resource = field_object.get_related_resource(related_bundle.obj)
                # related_bundle = related_resource.build_bundle(obj=related_bundle.obj, request=related_bundle.request)

                # FIXME: To avoid excessive saves, we may need to pass along a
                #        set of objects/pks seens so as not to resave.
                related_resource.save(related_bundle)
                related_objs.append(related_bundle.obj)

            related_mngr.add(*related_objs)

    def detail_uri_kwargs(self, bundle_or_obj):
        """
        Given a ``Bundle`` or an object (typically a ``Model`` instance),
        it returns the extra kwargs needed to generate a detail URI.

        By default, it uses the model's ``pk`` in order to create the URI.
        """
        kwargs = {}

        if isinstance(bundle_or_obj, Bundle):
            kwargs[self._meta.detail_uri_name] = bundle_or_obj.obj.pk
        else:
            kwargs[self._meta.detail_uri_name] = bundle_or_obj.id

        return kwargs


class NamespacedModelResource(ModelResource):
    """
    A ModelResource subclass that respects Django namespaces.
    """
    def _build_reverse_url(self, name, args=None, kwargs=None):
        namespaced = "%s:%s" % (self._meta.urlconf_namespace, name)
        return reverse(namespaced, args=args, kwargs=kwargs)


# Based off of ``piston.utils.coerce_put_post``. Similarly BSD-licensed.
# And no, the irony is not lost on me.
def convert_post_to_VERB(request, verb):
    """
    Force Django to process the VERB.
    """
    if request.method == verb:
        if hasattr(request, '_post'):
            del(request._post)
            del(request._files)

        try:
            request.method = "POST"
            request._load_post_and_files()
            request.method = verb
        except AttributeError:
            request.META['REQUEST_METHOD'] = 'POST'
            request._load_post_and_files()
            request.META['REQUEST_METHOD'] = verb
        setattr(request, verb, request.POST)

    return request


def convert_post_to_put(request):
    return convert_post_to_VERB(request, verb='PUT')


def convert_post_to_patch(request):
    return convert_post_to_VERB(request, verb='PATCH')<|MERGE_RESOLUTION|>--- conflicted
+++ resolved
@@ -1189,18 +1189,13 @@
         to_be_serialized = paginator.page()
 
         # Dehydrate the bundles in preparation for serialization.
-<<<<<<< HEAD
         bundles = []
 
-        for obj in to_be_serialized['objects']:
+        for obj in to_be_serialized[self._meta.collection_name]:
             bundle = self.build_bundle(obj=obj, request=request)
             bundles.append(self.full_dehydrate(bundle))
 
-        to_be_serialized['objects'] = bundles
-=======
-        bundles = [self.build_bundle(obj=obj, request=request) for obj in to_be_serialized[self._meta.collection_name]]
-        to_be_serialized[self._meta.collection_name] = [self.full_dehydrate(bundle) for bundle in bundles]
->>>>>>> 9866aedb
+        to_be_serialized[self._meta.collection_name] = bundles
         to_be_serialized = self.alter_list_data_to_serialize(request, to_be_serialized)
         return self.create_response(request, to_be_serialized)
 
