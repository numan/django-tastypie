from __future__ import with_statement
import logging
import warnings
import django
from django.conf import settings
from django.conf.urls.defaults import patterns, url
from django.core.exceptions import ObjectDoesNotExist, MultipleObjectsReturned, ValidationError
from django.core.urlresolvers import NoReverseMatch, reverse, resolve, Resolver404, get_script_prefix
from django.db import transaction
from django.db.models.sql.constants import QUERY_TERMS
from django.http import HttpResponse, HttpResponseNotFound, Http404
from django.utils.cache import patch_cache_control, patch_vary_headers
from tastypie.authentication import Authentication
from tastypie.authorization import ReadOnlyAuthorization
from tastypie.bundle import Bundle
from tastypie.cache import NoCache
from tastypie.constants import ALL, ALL_WITH_RELATIONS
from tastypie.exceptions import NotFound, BadRequest, InvalidFilterError, HydrationError, InvalidSortError, ImmediateHttpResponse, Unauthorized
from tastypie import fields
from tastypie import http
from tastypie.paginator import Paginator
from tastypie.serializers import Serializer
from tastypie.throttle import BaseThrottle
from tastypie.utils import is_valid_jsonp_callback_value, dict_strip_unicode_keys, trailing_slash
from tastypie.utils.mime import determine_format, build_content_type
from tastypie.validation import Validation
try:
    set
except NameError:
    from sets import Set as set
# The ``copy`` module became function-friendly in Python 2.5 and
# ``copycompat`` was added in post 1.1.1 Django (r11901)..
try:
    from django.utils.copycompat import deepcopy
except ImportError:
    from copy import deepcopy
# If ``csrf_exempt`` isn't present, stub it.
try:
    from django.views.decorators.csrf import csrf_exempt
except ImportError:
    def csrf_exempt(func):
        return func

# Django 1.5 has moved this constant up one level.
try:
    from django.db.models.constants import LOOKUP_SEP
except ImportError:
    from django.db.models.sql.constants import LOOKUP_SEP


class NOT_AVAILABLE:
    def __str__(self):
        return 'No such data is available.'


class ResourceOptions(object):
    """
    A configuration class for ``Resource``.

    Provides sane defaults and the logic needed to augment these settings with
    the internal ``class Meta`` used on ``Resource`` subclasses.
    """
    serializer = Serializer()
    authentication = Authentication()
    authorization = ReadOnlyAuthorization()
    cache = NoCache()
    throttle = BaseThrottle()
    validation = Validation()
    paginator_class = Paginator
    allowed_methods = ['get', 'post', 'put', 'delete', 'patch']
    list_allowed_methods = None
    detail_allowed_methods = None
    limit = getattr(settings, 'API_LIMIT_PER_PAGE', 20)
    max_limit = 1000
    api_name = None
    resource_name = None
    urlconf_namespace = None
    default_format = 'application/json'
    filtering = {}
    ordering = []
    object_class = None
    queryset = None
    fields = []
    excludes = []
    include_resource_uri = True
    include_absolute_url = False
    always_return_data = False
    collection_name = 'objects'
    detail_uri_name = 'pk'

    def __new__(cls, meta=None):
        overrides = {}

        # Handle overrides.
        if meta:
            for override_name in dir(meta):
                # No internals please.
                if not override_name.startswith('_'):
                    overrides[override_name] = getattr(meta, override_name)

        allowed_methods = overrides.get('allowed_methods', ['get', 'post', 'put', 'delete', 'patch'])

        if overrides.get('list_allowed_methods', None) is None:
            overrides['list_allowed_methods'] = allowed_methods

        if overrides.get('detail_allowed_methods', None) is None:
            overrides['detail_allowed_methods'] = allowed_methods

        return object.__new__(type('ResourceOptions', (cls,), overrides))


class DeclarativeMetaclass(type):
    def __new__(cls, name, bases, attrs):
        attrs['base_fields'] = {}
        declared_fields = {}

        # Inherit any fields from parent(s).
        try:
            parents = [b for b in bases if issubclass(b, Resource)]
            # Simulate the MRO.
            parents.reverse()

            for p in parents:
                parent_fields = getattr(p, 'base_fields', {})

                for field_name, field_object in parent_fields.items():
                    attrs['base_fields'][field_name] = deepcopy(field_object)
        except NameError:
            pass

        for field_name, obj in attrs.items():
            # Look for ``dehydrated_type`` instead of doing ``isinstance``,
            # which can break down if Tastypie is re-namespaced as something
            # else.
            if hasattr(obj, 'dehydrated_type'):
                field = attrs.pop(field_name)
                declared_fields[field_name] = field

        attrs['base_fields'].update(declared_fields)
        attrs['declared_fields'] = declared_fields
        new_class = super(DeclarativeMetaclass, cls).__new__(cls, name, bases, attrs)
        opts = getattr(new_class, 'Meta', None)
        new_class._meta = ResourceOptions(opts)

        if not getattr(new_class._meta, 'resource_name', None):
            # No ``resource_name`` provided. Attempt to auto-name the resource.
            class_name = new_class.__name__
            name_bits = [bit for bit in class_name.split('Resource') if bit]
            resource_name = ''.join(name_bits).lower()
            new_class._meta.resource_name = resource_name

        if getattr(new_class._meta, 'include_resource_uri', True):
            if not 'resource_uri' in new_class.base_fields:
                new_class.base_fields['resource_uri'] = fields.CharField(readonly=True)
        elif 'resource_uri' in new_class.base_fields and not 'resource_uri' in attrs:
            del(new_class.base_fields['resource_uri'])

        for field_name, field_object in new_class.base_fields.items():
            if hasattr(field_object, 'contribute_to_class'):
                field_object.contribute_to_class(new_class, field_name)

        return new_class


class Resource(object):
    """
    Handles the data, request dispatch and responding to requests.

    Serialization/deserialization is handled "at the edges" (i.e. at the
    beginning/end of the request/response cycle) so that everything internally
    is Python data structures.

    This class tries to be non-model specific, so it can be hooked up to other
    data sources, such as search results, files, other data, etc.
    """
    __metaclass__ = DeclarativeMetaclass

    def __init__(self, api_name=None):
        self.fields = deepcopy(self.base_fields)

        if not api_name is None:
            self._meta.api_name = api_name

    def __getattr__(self, name):
        if name in self.fields:
            return self.fields[name]
        raise AttributeError(name)

    def wrap_view(self, view):
        """
        Wraps methods so they can be called in a more functional way as well
        as handling exceptions better.

        Note that if ``BadRequest`` or an exception with a ``response`` attr
        are seen, there is special handling to either present a message back
        to the user or return the response traveling with the exception.
        """
        @csrf_exempt
        def wrapper(request, *args, **kwargs):
            try:
                callback = getattr(self, view)
                response = callback(request, *args, **kwargs)

                # Our response can vary based on a number of factors, use
                # the cache class to determine what we should ``Vary`` on so
                # caches won't return the wrong (cached) version.
                varies = getattr(self._meta.cache, "varies", [])

                if varies:
                    patch_vary_headers(response, varies)

                if self._meta.cache.cacheable(request, response):
                    if self._meta.cache.cache_control():
                        # If the request is cacheable and we have a
                        # ``Cache-Control`` available then patch the header.
                        patch_cache_control(response, **self._meta.cache.cache_control())

                if request.is_ajax() and not response.has_header("Cache-Control"):
                    # IE excessively caches XMLHttpRequests, so we're disabling
                    # the browser cache here.
                    # See http://www.enhanceie.com/ie/bugs.asp for details.
                    patch_cache_control(response, no_cache=True)

                return response
            except (BadRequest, fields.ApiFieldError), e:
                return http.HttpBadRequest(e.args[0])
            except ValidationError, e:
                return http.HttpBadRequest(', '.join(e.messages))
            except Exception, e:
                if hasattr(e, 'response'):
                    return e.response

                # A real, non-expected exception.
                # Handle the case where the full traceback is more helpful
                # than the serialized error.
                if settings.DEBUG and getattr(settings, 'TASTYPIE_FULL_DEBUG', False):
                    raise

                # Re-raise the error to get a proper traceback when the error
                # happend during a test case
                if request.META.get('SERVER_NAME') == 'testserver':
                    raise

                # Rather than re-raising, we're going to things similar to
                # what Django does. The difference is returning a serialized
                # error message.
                return self._handle_500(request, e)

        return wrapper

    def _handle_500(self, request, exception):
        import traceback
        import sys
        the_trace = '\n'.join(traceback.format_exception(*(sys.exc_info())))
        response_class = http.HttpApplicationError
        response_code = 500

        NOT_FOUND_EXCEPTIONS = (NotFound, ObjectDoesNotExist, Http404)

        if isinstance(exception, NOT_FOUND_EXCEPTIONS):
            response_class = HttpResponseNotFound
            response_code = 404

        if settings.DEBUG:
            data = {
                "error_message": unicode(exception),
                "traceback": the_trace,
            }
            desired_format = self.determine_format(request)
            serialized = self.serialize(request, data, desired_format)
            return response_class(content=serialized, content_type=build_content_type(desired_format))

        # When DEBUG is False, send an error message to the admins (unless it's
        # a 404, in which case we check the setting).
        send_broken_links = getattr(settings, 'SEND_BROKEN_LINK_EMAILS', False)

        if not response_code == 404 or send_broken_links:
            log = logging.getLogger('django.request.tastypie')
            log.error('Internal Server Error: %s' % request.path, exc_info=sys.exc_info(), extra={'status_code': response_code, 'request':request})

            if django.VERSION < (1, 3, 0):
                from django.core.mail import mail_admins
                subject = 'Error (%s IP): %s' % ((request.META.get('REMOTE_ADDR') in settings.INTERNAL_IPS and 'internal' or 'EXTERNAL'), request.path)
                try:
                    request_repr = repr(request)
                except:
                    request_repr = "Request repr() unavailable"

                message = "%s\n\n%s" % (the_trace, request_repr)
                mail_admins(subject, message, fail_silently=True)

        # Prep the data going out.
        data = {
            "error_message": getattr(settings, 'TASTYPIE_CANNED_ERROR', "Sorry, this request could not be processed. Please try again later."),
        }
        desired_format = self.determine_format(request)
        serialized = self.serialize(request, data, desired_format)
        return response_class(content=serialized, content_type=build_content_type(desired_format))

    def _build_reverse_url(self, name, args=None, kwargs=None):
        """
        A convenience hook for overriding how URLs are built.

        See ``NamespacedModelResource._build_reverse_url`` for an example.
        """
        return reverse(name, args=args, kwargs=kwargs)

    def base_urls(self):
        """
        The standard URLs this ``Resource`` should respond to.
        """
        return [
            url(r"^(?P<resource_name>%s)%s$" % (self._meta.resource_name, trailing_slash()), self.wrap_view('dispatch_list'), name="api_dispatch_list"),
            url(r"^(?P<resource_name>%s)/schema%s$" % (self._meta.resource_name, trailing_slash()), self.wrap_view('get_schema'), name="api_get_schema"),
            url(r"^(?P<resource_name>%s)/set/(?P<%s_list>\w[\w/;-]*)%s$" % (self._meta.resource_name, self._meta.detail_uri_name, trailing_slash()), self.wrap_view('get_multiple'), name="api_get_multiple"),
            url(r"^(?P<resource_name>%s)/(?P<%s>\w[\w/-]*)%s$" % (self._meta.resource_name, self._meta.detail_uri_name, trailing_slash()), self.wrap_view('dispatch_detail'), name="api_dispatch_detail"),
        ]

    def override_urls(self):
        """
        Deprecated. Will be removed by v1.0.0. Please use ``prepend_urls`` instead.
        """
        return []

    def prepend_urls(self):
        """
        A hook for adding your own URLs or matching before the default URLs.
        """
        return []

    @property
    def urls(self):
        """
        The endpoints this ``Resource`` responds to.

        Mostly a standard URLconf, this is suitable for either automatic use
        when registered with an ``Api`` class or for including directly in
        a URLconf should you choose to.
        """
        urls = self.prepend_urls()

        if self.override_urls():
            warnings.warn("'override_urls' is a deprecated method & will be removed by v1.0.0. Please rename your method to ``prepend_urls``.")
            urls += self.override_urls()

        urls += self.base_urls()
        urlpatterns = patterns('',
            *urls
        )
        return urlpatterns

    def determine_format(self, request):
        """
        Used to determine the desired format.

        Largely relies on ``tastypie.utils.mime.determine_format`` but here
        as a point of extension.
        """
        return determine_format(request, self._meta.serializer, default_format=self._meta.default_format)

    def serialize(self, request, data, format, options=None):
        """
        Given a request, data and a desired format, produces a serialized
        version suitable for transfer over the wire.

        Mostly a hook, this uses the ``Serializer`` from ``Resource._meta``.
        """
        options = options or {}

        if 'text/javascript' in format:
            # get JSONP callback name. default to "callback"
            callback = request.GET.get('callback', 'callback')

            if not is_valid_jsonp_callback_value(callback):
                raise BadRequest('JSONP callback name is invalid.')

            options['callback'] = callback

        return self._meta.serializer.serialize(data, format, options)

    def deserialize(self, request, data, format='application/json'):
        """
        Given a request, data and a format, deserializes the given data.

        It relies on the request properly sending a ``CONTENT_TYPE`` header,
        falling back to ``application/json`` if not provided.

        Mostly a hook, this uses the ``Serializer`` from ``Resource._meta``.
        """
        deserialized = self._meta.serializer.deserialize(data, format=request.META.get('CONTENT_TYPE', 'application/json'))
        return deserialized

    def alter_list_data_to_serialize(self, request, data):
        """
        A hook to alter list data just before it gets serialized & sent to the user.

        Useful for restructuring/renaming aspects of the what's going to be
        sent.

        Should accommodate for a list of objects, generally also including
        meta data.
        """
        return data

    def alter_detail_data_to_serialize(self, request, data):
        """
        A hook to alter detail data just before it gets serialized & sent to the user.

        Useful for restructuring/renaming aspects of the what's going to be
        sent.

        Should accommodate for receiving a single bundle of data.
        """
        return data

    def alter_deserialized_list_data(self, request, data):
        """
        A hook to alter list data just after it has been received from the user &
        gets deserialized.

        Useful for altering the user data before any hydration is applied.
        """
        return data

    def alter_deserialized_detail_data(self, request, data):
        """
        A hook to alter detail data just after it has been received from the user &
        gets deserialized.

        Useful for altering the user data before any hydration is applied.
        """
        return data

    def dispatch_list(self, request, **kwargs):
        """
        A view for handling the various HTTP methods (GET/POST/PUT/DELETE) over
        the entire list of resources.

        Relies on ``Resource.dispatch`` for the heavy-lifting.
        """
        return self.dispatch('list', request, **kwargs)

    def dispatch_detail(self, request, **kwargs):
        """
        A view for handling the various HTTP methods (GET/POST/PUT/DELETE) on
        a single resource.

        Relies on ``Resource.dispatch`` for the heavy-lifting.
        """
        return self.dispatch('detail', request, **kwargs)

    def dispatch(self, request_type, request, **kwargs):
        """
        Handles the common operations (allowed HTTP method, authentication,
        throttling, method lookup) surrounding most CRUD interactions.
        """
        allowed_methods = getattr(self._meta, "%s_allowed_methods" % request_type, None)

        if 'HTTP_X_HTTP_METHOD_OVERRIDE' in request.META:
            request.method = request.META['HTTP_X_HTTP_METHOD_OVERRIDE']

        request_method = self.method_check(request, allowed=allowed_methods)
        method = getattr(self, "%s_%s" % (request_method, request_type), None)

        if method is None:
            raise ImmediateHttpResponse(response=http.HttpNotImplemented())

        self.is_authenticated(request)
        self.throttle_check(request)

        # All clear. Process the request.
        request = convert_post_to_put(request)
        response = method(request, **kwargs)

        # Add the throttled request.
        self.log_throttled_access(request)

        # If what comes back isn't a ``HttpResponse``, assume that the
        # request was accepted and that some action occurred. This also
        # prevents Django from freaking out.
        if not isinstance(response, HttpResponse):
            return http.HttpNoContent()

        return response

    def remove_api_resource_names(self, url_dict):
        """
        Given a dictionary of regex matches from a URLconf, removes
        ``api_name`` and/or ``resource_name`` if found.

        This is useful for converting URLconf matches into something suitable
        for data lookup. For example::

            Model.objects.filter(**self.remove_api_resource_names(matches))
        """
        kwargs_subset = url_dict.copy()

        for key in ['api_name', 'resource_name']:
            try:
                del(kwargs_subset[key])
            except KeyError:
                pass

        return kwargs_subset

    def method_check(self, request, allowed=None):
        """
        Ensures that the HTTP method used on the request is allowed to be
        handled by the resource.

        Takes an ``allowed`` parameter, which should be a list of lowercase
        HTTP methods to check against. Usually, this looks like::

            # The most generic lookup.
            self.method_check(request, self._meta.allowed_methods)

            # A lookup against what's allowed for list-type methods.
            self.method_check(request, self._meta.list_allowed_methods)

            # A useful check when creating a new endpoint that only handles
            # GET.
            self.method_check(request, ['get'])
        """
        if allowed is None:
            allowed = []

        request_method = request.method.lower()
        allows = ','.join(map(str.upper, allowed))

        if request_method == "options":
            response = HttpResponse(allows)
            response['Allow'] = allows
            raise ImmediateHttpResponse(response=response)

        if not request_method in allowed:
            response = http.HttpMethodNotAllowed(allows)
            response['Allow'] = allows
            raise ImmediateHttpResponse(response=response)

        return request_method

    def is_authenticated(self, request):
        """
        Handles checking if the user is authenticated and dealing with
        unauthenticated users.

        Mostly a hook, this uses class assigned to ``authentication`` from
        ``Resource._meta``.
        """
        # Authenticate the request as needed.
        auth_result = self._meta.authentication.is_authenticated(request)

        if isinstance(auth_result, HttpResponse):
            raise ImmediateHttpResponse(response=auth_result)

        if not auth_result is True:
            raise ImmediateHttpResponse(response=http.HttpUnauthorized())

    def throttle_check(self, request):
        """
        Handles checking if the user should be throttled.

        Mostly a hook, this uses class assigned to ``throttle`` from
        ``Resource._meta``.
        """
        identifier = self._meta.authentication.get_identifier(request)

        # Check to see if they should be throttled.
        if self._meta.throttle.should_be_throttled(identifier):
            # Throttle limit exceeded.
            raise ImmediateHttpResponse(response=http.HttpTooManyRequests())

    def log_throttled_access(self, request):
        """
        Handles the recording of the user's access for throttling purposes.

        Mostly a hook, this uses class assigned to ``throttle`` from
        ``Resource._meta``.
        """
        request_method = request.method.lower()
        self._meta.throttle.accessed(self._meta.authentication.get_identifier(request), url=request.get_full_path(), request_method=request_method)

    def unauthorized_result(self, exception=Exception()):
        raise ImmediateHttpResponse(response=http.HttpUnauthorized())

    def authorized_read_list(self, object_list, bundle):
        """
        Handles checking of permissions to see if the user has authorization
        to GET this resource.
        """
        try:
            auth_result = self._meta.authorization.read_list(object_list, bundle)
        except Unauthorized, e:
            self.unauthorized_result(e)

        return auth_result

    def authorized_read_detail(self, object_list, bundle):
        """
        Handles checking of permissions to see if the user has authorization
        to GET this resource.
        """
        try:
            auth_result = self._meta.authorization.read_detail(object_list, bundle)
        except Unauthorized, e:
            self.unauthorized_result(e)

        if not auth_result:
            self.unauthorized_result()

        return auth_result

    def authorized_create_list(self, object_list, bundle):
        """
        Handles checking of permissions to see if the user has authorization
        to POST this resource.
        """
        try:
            auth_result = self._meta.authorization.create_list(object_list, bundle)
        except Unauthorized, e:
            self.unauthorized_result(e)

        return auth_result

    def authorized_create_detail(self, object_list, bundle):
        """
        Handles checking of permissions to see if the user has authorization
        to POST this resource.
        """
        try:
            auth_result = self._meta.authorization.create_detail(object_list, bundle)
        except Unauthorized, e:
            self.unauthorized_result(e)

        if not auth_result:
            self.unauthorized_result()

        return auth_result

    def authorized_update_list(self, object_list, bundle):
        """
        Handles checking of permissions to see if the user has authorization
        to PUT this resource.
        """
        try:
            auth_result = self._meta.authorization.update_list(object_list, bundle)
        except Unauthorized, e:
            self.unauthorized_result(e)

        return auth_result

    def authorized_update_detail(self, object_list, bundle):
        """
        Handles checking of permissions to see if the user has authorization
        to PUT this resource.
        """
        try:
            auth_result = self._meta.authorization.update_detail(object_list, bundle)
        except Unauthorized, e:
            self.unauthorized_result(e)

        if not auth_result:
            self.unauthorized_result()

        return auth_result

    def authorized_delete_list(self, object_list, bundle):
        """
        Handles checking of permissions to see if the user has authorization
        to DELETE this resource.
        """
        try:
            auth_result = self._meta.authorization.delete_list(object_list, bundle)
        except Unauthorized, e:
            self.unauthorized_result(e)

        return auth_result

    def authorized_delete_detail(self, object_list, bundle):
        """
        Handles checking of permissions to see if the user has authorization
        to DELETE this resource.
        """
        try:
            auth_result = self._meta.authorization.delete_detail(object_list, bundle)
        except Unauthorized, e:
            self.unauthorized_result(e)

        if not auth_result:
            self.unauthorized_result()

        return auth_result

    def build_bundle(self, obj=None, data=None, request=None):
        """
        Given either an object, a data dictionary or both, builds a ``Bundle``
        for use throughout the ``dehydrate/hydrate`` cycle.

        If no object is provided, an empty object from
        ``Resource._meta.object_class`` is created so that attempts to access
        ``bundle.obj`` do not fail.
        """
        if obj is None:
            obj = self._meta.object_class()

        return Bundle(obj=obj, data=data, request=request)

    def build_filters(self, filters=None):
        """
        Allows for the filtering of applicable objects.

        This needs to be implemented at the user level.'

        ``ModelResource`` includes a full working version specific to Django's
        ``Models``.
        """
        return filters

    def apply_sorting(self, obj_list, options=None):
        """
        Allows for the sorting of objects being returned.

        This needs to be implemented at the user level.

        ``ModelResource`` includes a full working version specific to Django's
        ``Models``.
        """
        return obj_list

    def get_bundle_detail_data(self, bundle):
        """
        Convenience method to return the ``detail_uri_name`` attribute off
        ``bundle.obj``.

        Usually just accesses ``bundle.obj.pk`` by default.
        """
        return getattr(bundle.obj, self._meta.detail_uri_name)

    # URL-related methods.

    def detail_uri_kwargs(self, bundle_or_obj):
        """
        This needs to be implemented at the user level.

        Given a ``Bundle`` or an object, it returns the extra kwargs needed to
        generate a detail URI.

        ``ModelResource`` includes a full working version specific to Django's
        ``Models``.
        """
        raise NotImplementedError()

    def resource_uri_kwargs(self, bundle_or_obj=None):
        """
        Builds a dictionary of kwargs to help generate URIs.

        Automatically provides the ``Resource.Meta.resource_name`` (and
        optionally the ``Resource.Meta.api_name`` if populated by an ``Api``
        object).

        If the ``bundle_or_obj`` argument is provided, it calls
        ``Resource.detail_uri_kwargs`` for additional bits to create
        """
        kwargs = {
            'resource_name': self._meta.resource_name,
        }

        if self._meta.api_name is not None:
            kwargs['api_name'] = self._meta.api_name

        if bundle_or_obj is not None:
            kwargs.update(self.detail_uri_kwargs(bundle_or_obj))

        return kwargs

    def get_resource_uri(self, bundle_or_obj=None, url_name='api_dispatch_list'):
        """
        Handles generating a resource URI.

        If the ``bundle_or_obj`` argument is not provided, it builds the URI
        for the list endpoint.

        If the ``bundle_or_obj`` argument is provided, it builds the URI for
        the detail endpoint.

        Return the generated URI. If that URI can not be reversed (not found
        in the URLconf), it will return an empty string.
        """
        if bundle_or_obj is not None:
            url_name = 'api_dispatch_detail'

        try:
            return self._build_reverse_url(url_name, kwargs=self.resource_uri_kwargs(bundle_or_obj))
        except NoReverseMatch:
            return ''

    def get_via_uri(self, uri, request=None):
        """
        This pulls apart the salient bits of the URI and populates the
        resource via a ``obj_get``.

        Optionally accepts a ``request``.

        If you need custom behavior based on other portions of the URI,
        simply override this method.
        """
        prefix = get_script_prefix()
        chomped_uri = uri

        if prefix and chomped_uri.startswith(prefix):
            chomped_uri = chomped_uri[len(prefix)-1:]

        try:
            view, args, kwargs = resolve(chomped_uri)
        except Resolver404:
            raise NotFound("The URL provided '%s' was not a link to a valid resource." % uri)

        return self.obj_get(request=request, **self.remove_api_resource_names(kwargs))

    # Data preparation.

    def full_dehydrate(self, bundle):
        """
        Given a bundle with an object instance, extract the information from it
        to populate the resource.
        """
        # Dehydrate each field.
        for field_name, field_object in self.fields.items():
            # A touch leaky but it makes URI resolution work.
            if getattr(field_object, 'dehydrated_type', None) == 'related':
                field_object.api_name = self._meta.api_name
                field_object.resource_name = self._meta.resource_name

            bundle.data[field_name] = field_object.dehydrate(bundle)

            # Check for an optional method to do further dehydration.
            method = getattr(self, "dehydrate_%s" % field_name, None)

            if method:
                bundle.data[field_name] = method(bundle)

        bundle = self.dehydrate(bundle)
        return bundle

    def dehydrate(self, bundle):
        """
        A hook to allow a final manipulation of data once all fields/methods
        have built out the dehydrated data.

        Useful if you need to access more than one dehydrated field or want
        to annotate on additional data.

        Must return the modified bundle.
        """
        return bundle

    def full_hydrate(self, bundle):
        """
        Given a populated bundle, distill it and turn it back into
        a full-fledged object instance.
        """
        if bundle.obj is None:
            bundle.obj = self._meta.object_class()
        bundle = self.hydrate(bundle)
        for field_name, field_object in self.fields.items():
            if field_object.readonly is True:
                continue

            # Check for an optional method to do further hydration.
            method = getattr(self, "hydrate_%s" % field_name, None)

            if method:
                bundle = method(bundle)
            if field_object.attribute:
                value = field_object.hydrate(bundle)

                # NOTE: We only get back a bundle when it is related field.
                if isinstance(value, Bundle) and value.errors.get(field_name):
                    bundle.errors[field_name] = value.errors[field_name]

                if value is not None or field_object.null:
                    # We need to avoid populating M2M data here as that will
                    # cause things to blow up.
                    if not getattr(field_object, 'is_related', False):
                        setattr(bundle.obj, field_object.attribute, value)
                    elif not getattr(field_object, 'is_m2m', False):
                        if value is not None:
                            setattr(bundle.obj, field_object.attribute, value.obj)
                        elif field_object.blank:
                            continue
                        elif field_object.null:
                            setattr(bundle.obj, field_object.attribute, value)

        return bundle

    def hydrate(self, bundle):
        """
        A hook to allow an initial manipulation of data before all methods/fields
        have built out the hydrated data.

        Useful if you need to access more than one hydrated field or want
        to annotate on additional data.

        Must return the modified bundle.
        """
        return bundle

    def hydrate_m2m(self, bundle):
        """
        Populate the ManyToMany data on the instance.
        """
        if bundle.obj is None:
            raise HydrationError("You must call 'full_hydrate' before attempting to run 'hydrate_m2m' on %r." % self)

        for field_name, field_object in self.fields.items():
            if not getattr(field_object, 'is_m2m', False):
                continue

            if field_object.attribute:
                # Note that we only hydrate the data, leaving the instance
                # unmodified. It's up to the user's code to handle this.
                # The ``ModelResource`` provides a working baseline
                # in this regard.
                bundle.data[field_name] = field_object.hydrate_m2m(bundle)

        for field_name, field_object in self.fields.items():
            if not getattr(field_object, 'is_m2m', False):
                continue

            method = getattr(self, "hydrate_%s" % field_name, None)

            if method:
                method(bundle)

        return bundle

    def build_schema(self):
        """
        Returns a dictionary of all the fields on the resource and some
        properties about those fields.

        Used by the ``schema/`` endpoint to describe what will be available.
        """
        data = {
            'fields': {},
            'default_format': self._meta.default_format,
            'allowed_list_http_methods': self._meta.list_allowed_methods,
            'allowed_detail_http_methods': self._meta.detail_allowed_methods,
            'default_limit': self._meta.limit,
        }

        if self._meta.ordering:
            data['ordering'] = self._meta.ordering

        if self._meta.filtering:
            data['filtering'] = self._meta.filtering

        for field_name, field_object in self.fields.items():
            data['fields'][field_name] = {
                'default': field_object.default,
                'type': field_object.dehydrated_type,
                'nullable': field_object.null,
                'blank': field_object.blank,
                'readonly': field_object.readonly,
                'help_text': field_object.help_text,
                'unique': field_object.unique,
            }
            if field_object.dehydrated_type == 'related':
                if getattr(field_object, 'is_m2m', False):
                    related_type = 'to_many'
                else:
                    related_type = 'to_one'
                data['fields'][field_name]['related_type'] = related_type

        return data

    def dehydrate_resource_uri(self, bundle):
        """
        For the automatically included ``resource_uri`` field, dehydrate
        the URI for the given bundle.

        Returns empty string if no URI can be generated.
        """
        try:
            return self.get_resource_uri(bundle)
        except NotImplementedError:
            return ''
        except NoReverseMatch:
            return ''

    def generate_cache_key(self, *args, **kwargs):
        """
        Creates a unique-enough cache key.

        This is based off the current api_name/resource_name/args/kwargs.
        """
        smooshed = []

        for key, value in kwargs.items():
            smooshed.append("%s=%s" % (key, value))

        # Use a list plus a ``.join()`` because it's faster than concatenation.
        return "%s:%s:%s:%s" % (self._meta.api_name, self._meta.resource_name, ':'.join(args), ':'.join(smooshed))

    # Data access methods.

    def get_object_list(self, request):
        """
        A hook to allow making returning the list of available objects.

        This needs to be implemented at the user level.

        ``ModelResource`` includes a full working version specific to Django's
        ``Models``.
        """
        raise NotImplementedError()

    def apply_authorization_limits(self, request, object_list):
        """
        Deprecated.

        REMOVE BEFORE 1.0
        """
        return self._meta.authorization.apply_limits(request, object_list)

    def can_create(self):
        """
        Checks to ensure ``post`` is within ``allowed_methods``.
        """
        allowed = set(self._meta.list_allowed_methods + self._meta.detail_allowed_methods)
        return 'post' in allowed

    def can_update(self):
        """
        Checks to ensure ``put`` is within ``allowed_methods``.

        Used when hydrating related data.
        """
        allowed = set(self._meta.list_allowed_methods + self._meta.detail_allowed_methods)
        return 'put' in allowed

    def can_delete(self):
        """
        Checks to ensure ``delete`` is within ``allowed_methods``.
        """
        allowed = set(self._meta.list_allowed_methods + self._meta.detail_allowed_methods)
        return 'delete' in allowed

    def apply_filters(self, request, applicable_filters):
        """
        A hook to alter how the filters are applied to the object list.

        This needs to be implemented at the user level.

        ``ModelResource`` includes a full working version specific to Django's
        ``Models``.
        """
        raise NotImplementedError()

    def obj_get_list(self, request=None, **kwargs):
        """
        Fetches the list of objects available on the resource.

        This needs to be implemented at the user level.

        ``ModelResource`` includes a full working version specific to Django's
        ``Models``.
        """
        raise NotImplementedError()

    def cached_obj_get_list(self, request=None, **kwargs):
        """
        A version of ``obj_get_list`` that uses the cache as a means to get
        commonly-accessed data faster.
        """
        cache_key = self.generate_cache_key('list', **kwargs)
        obj_list = self._meta.cache.get(cache_key)

        if obj_list is None:
            obj_list = self.obj_get_list(request=request, **kwargs)
            self._meta.cache.set(cache_key, obj_list)

        return obj_list

    def obj_get(self, request=None, **kwargs):
        """
        Fetches an individual object on the resource.

        This needs to be implemented at the user level. If the object can not
        be found, this should raise a ``NotFound`` exception.

        ``ModelResource`` includes a full working version specific to Django's
        ``Models``.
        """
        raise NotImplementedError()

    def cached_obj_get(self, request=None, **kwargs):
        """
        A version of ``obj_get`` that uses the cache as a means to get
        commonly-accessed data faster.
        """
        cache_key = self.generate_cache_key('detail', **kwargs)
        bundle = self._meta.cache.get(cache_key)

        if bundle is None:
            bundle = self.obj_get(request=request, **kwargs)
            self._meta.cache.set(cache_key, bundle)

        return bundle

    def obj_create(self, bundle, request=None, **kwargs):
        """
        Creates a new object based on the provided data.

        This needs to be implemented at the user level.

        ``ModelResource`` includes a full working version specific to Django's
        ``Models``.
        """
        raise NotImplementedError()

    def obj_update(self, bundle, request=None, **kwargs):
        """
        Updates an existing object (or creates a new object) based on the
        provided data.

        This needs to be implemented at the user level.

        ``ModelResource`` includes a full working version specific to Django's
        ``Models``.
        """
        raise NotImplementedError()

    def obj_delete_list(self, request=None, **kwargs):
        """
        Deletes an entire list of objects.

        This needs to be implemented at the user level.

        ``ModelResource`` includes a full working version specific to Django's
        ``Models``.
        """
        raise NotImplementedError()

    def obj_delete(self, request=None, **kwargs):
        """
        Deletes a single object.

        This needs to be implemented at the user level.

        ``ModelResource`` includes a full working version specific to Django's
        ``Models``.
        """
        raise NotImplementedError()

    def create_response(self, request, data, response_class=HttpResponse, **response_kwargs):
        """
        Extracts the common "which-format/serialize/return-response" cycle.

        Mostly a useful shortcut/hook.
        """
        desired_format = self.determine_format(request)
        serialized = self.serialize(request, data, desired_format)
        return response_class(content=serialized, content_type=build_content_type(desired_format), **response_kwargs)

    def error_response(self, errors, request):
        if request:
            desired_format = self.determine_format(request)
        else:
            desired_format = self._meta.default_format

        serialized = self.serialize(request, errors, desired_format)
        response = http.HttpBadRequest(content=serialized, content_type=build_content_type(desired_format))
        raise ImmediateHttpResponse(response=response)

    def is_valid(self, bundle, request=None):
        """
        Handles checking if the data provided by the user is valid.

        Mostly a hook, this uses class assigned to ``validation`` from
        ``Resource._meta``.

        If validation fails, an error is raised with the error messages
        serialized inside it.
        """
        errors = self._meta.validation.is_valid(bundle, request)

        if errors:
            bundle.errors[self._meta.resource_name] = errors
            return False

        return True

    def rollback(self, bundles):
        """
        Given the list of bundles, delete all objects pertaining to those
        bundles.

        This needs to be implemented at the user level. No exceptions should
        be raised if possible.

        ``ModelResource`` includes a full working version specific to Django's
        ``Models``.
        """
        raise NotImplementedError()

    # Views.

    def get_list(self, request, **kwargs):
        """
        Returns a serialized list of resources.

        Calls ``obj_get_list`` to provide the data, then handles that result
        set and serializes it.

        Should return a HttpResponse (200 OK).
        """
        # TODO: Uncached for now. Invalidation that works for everyone may be
        #       impossible.
        objects = self.obj_get_list(request=request, **self.remove_api_resource_names(kwargs))
        sorted_objects = self.apply_sorting(objects, options=request.GET)

        paginator = self._meta.paginator_class(request.GET, sorted_objects, resource_uri=self.get_resource_uri(), limit=self._meta.limit, max_limit=self._meta.max_limit, collection_name=self._meta.collection_name)
        to_be_serialized = paginator.page()

        # Dehydrate the bundles in preparation for serialization.
        bundles = []

        for obj in to_be_serialized['objects']:
            bundle = self.build_bundle(obj=obj, request=request)
            bundles.append(self.full_dehydrate(bundle))

        to_be_serialized['objects'] = bundles
        to_be_serialized = self.alter_list_data_to_serialize(request, to_be_serialized)
        return self.create_response(request, to_be_serialized)

    def get_detail(self, request, **kwargs):
        """
        Returns a single serialized resource.

        Calls ``cached_obj_get/obj_get`` to provide the data, then handles that result
        set and serializes it.

        Should return a HttpResponse (200 OK).
        """
        try:
            obj = self.cached_obj_get(request=request, **self.remove_api_resource_names(kwargs))
        except ObjectDoesNotExist:
            return http.HttpNotFound()
        except MultipleObjectsReturned:
            return http.HttpMultipleChoices("More than one resource is found at this URI.")

        bundle = self.build_bundle(obj=obj, request=request)
        self.authorized_read_detail(self.get_object_list(request), bundle)
        bundle = self.full_dehydrate(bundle)
        bundle = self.alter_detail_data_to_serialize(request, bundle)
        return self.create_response(request, bundle)

    def post_list(self, request, **kwargs):
        """
        Creates a new resource/object with the provided data.

        Calls ``obj_create`` with the provided data and returns a response
        with the new resource's location.

        If a new resource is created, return ``HttpCreated`` (201 Created).
        If ``Meta.always_return_data = True``, there will be a populated body
        of serialized data.
        """
        deserialized = self.deserialize(request, request.raw_post_data, format=request.META.get('CONTENT_TYPE', 'application/json'))
        deserialized = self.alter_deserialized_detail_data(request, deserialized)
        bundle = self.build_bundle(data=dict_strip_unicode_keys(deserialized), request=request)
        self.is_valid(bundle, request)
        updated_bundle = self.obj_create(bundle, request=request, **self.remove_api_resource_names(kwargs))
        location = self.get_resource_uri(updated_bundle)

        if not self._meta.always_return_data:
            return http.HttpCreated(location=location)
        else:
            updated_bundle = self.full_dehydrate(updated_bundle)
            updated_bundle = self.alter_detail_data_to_serialize(request, updated_bundle)
            return self.create_response(request, updated_bundle, response_class=http.HttpCreated, location=location)

    def post_detail(self, request, **kwargs):
        """
        Creates a new subcollection of the resource under a resource.

        This is not implemented by default because most people's data models
        aren't self-referential.

        If a new resource is created, return ``HttpCreated`` (201 Created).
        """
        return http.HttpNotImplemented()

    def put_list(self, request, **kwargs):
        """
        Replaces a collection of resources with another collection.

        Calls ``delete_list`` to clear out the collection then ``obj_create``
        with the provided the data to create the new collection.

        Return ``HttpNoContent`` (204 No Content) if
        ``Meta.always_return_data = False`` (default).

        Return ``HttpAccepted`` (202 Accepted) if
        ``Meta.always_return_data = True``.
        """
        deserialized = self.deserialize(request, request.raw_post_data, format=request.META.get('CONTENT_TYPE', 'application/json'))
        deserialized = self.alter_deserialized_list_data(request, deserialized)

        if not 'objects' in deserialized:
            raise BadRequest("Invalid data sent.")
        self.obj_delete_list(request=request, **self.remove_api_resource_names(kwargs))
        bundles_seen = []

        for object_data in deserialized['objects']:
            bundle = self.build_bundle(data=dict_strip_unicode_keys(object_data), request=request)

            # Attempt to be transactional, deleting any previously created
            # objects if validation fails.
            try:
                self.authorized_update_detail(self.get_object_list(request), bundle)
            except ImmediateHttpResponse:
                self.rollback(bundles_seen)
                raise

            self.obj_create(bundle, request=request, **self.remove_api_resource_names(kwargs))
            bundles_seen.append(bundle)

        if not self._meta.always_return_data:
            return http.HttpNoContent()
        else:
            to_be_serialized = {}
            to_be_serialized['objects'] = [self.full_dehydrate(bundle) for bundle in bundles_seen]
            to_be_serialized = self.alter_list_data_to_serialize(request, to_be_serialized)
            return self.create_response(request, to_be_serialized, response_class=http.HttpAccepted)

    def put_detail(self, request, **kwargs):
        """
        Either updates an existing resource or creates a new one with the
        provided data.

        Calls ``obj_update`` with the provided data first, but falls back to
        ``obj_create`` if the object does not already exist.

        If a new resource is created, return ``HttpCreated`` (201 Created).
        If ``Meta.always_return_data = True``, there will be a populated body
        of serialized data.

        If an existing resource is modified and
        ``Meta.always_return_data = False`` (default), return ``HttpNoContent``
        (204 No Content).
        If an existing resource is modified and
        ``Meta.always_return_data = True``, return ``HttpAccepted`` (202
        Accepted).
        """
        deserialized = self.deserialize(request, request.raw_post_data, format=request.META.get('CONTENT_TYPE', 'application/json'))
        deserialized = self.alter_deserialized_detail_data(request, deserialized)
        bundle = self.build_bundle(data=dict_strip_unicode_keys(deserialized), request=request)

        try:
            obj = self.cached_obj_get(request=request, **self.remove_api_resource_names(kwargs))
            bundle.obj = obj
            self.is_valid(bundle, request)
            self.authorized_update_detail(self.get_object_list(request), bundle)
            updated_bundle = self.obj_update(bundle, request=request, **self.remove_api_resource_names(kwargs))

            if not self._meta.always_return_data:
                return http.HttpNoContent()
            else:
                updated_bundle = self.full_dehydrate(updated_bundle)
                updated_bundle = self.alter_detail_data_to_serialize(request, updated_bundle)
                return self.create_response(request, updated_bundle, response_class=http.HttpAccepted)
        except (ObjectDoesNotExist, MultipleObjectsReturned, NotFound, MultipleObjectsReturned):
            updated_bundle = self.obj_create(bundle, request=request, **self.remove_api_resource_names(kwargs))
            location = self.get_resource_uri(updated_bundle)

            if not self._meta.always_return_data:
                return http.HttpCreated(location=location)
            else:
                updated_bundle = self.full_dehydrate(updated_bundle)
                updated_bundle = self.alter_detail_data_to_serialize(request, updated_bundle)
                return self.create_response(request, updated_bundle, response_class=http.HttpCreated, location=location)

    def delete_list(self, request, **kwargs):
        """
        Destroys a collection of resources/objects.

        Calls ``obj_delete_list``.

        If the resources are deleted, return ``HttpNoContent`` (204 No Content).
        """
        self.obj_delete_list(request=request, **self.remove_api_resource_names(kwargs))
        return http.HttpNoContent()

    def delete_detail(self, request, **kwargs):
        """
        Destroys a single resource/object.

        Calls ``obj_delete``.

        If the resource is deleted, return ``HttpNoContent`` (204 No Content).
        If the resource did not exist, return ``Http404`` (404 Not Found).
        """
        try:
            obj = self.cached_obj_get(request=request, **self.remove_api_resource_names(kwargs))
        except ObjectDoesNotExist:
            return http.HttpNotFound()
        except MultipleObjectsReturned:
            return http.HttpMultipleChoices("More than one resource is found at this URI.")
        bundle = self.build_bundle(request=request)
        bundle.obj = obj
        self.authorized_delete_detail(self.get_object_list(request), bundle)

        try:
            self.obj_delete(request=request, **self.remove_api_resource_names(kwargs))
            return http.HttpNoContent()
        except NotFound:
            return http.HttpNotFound()

    def patch_list(self, request, **kwargs):
        """
        Updates a collection in-place.

        The exact behavior of ``PATCH`` to a list resource is still the matter of
        some debate in REST circles, and the ``PATCH`` RFC isn't standard. So the
        behavior this method implements (described below) is something of a
        stab in the dark. It's mostly cribbed from GData, with a smattering
        of ActiveResource-isms and maybe even an original idea or two.

        The ``PATCH`` format is one that's similar to the response returned from
        a ``GET`` on a list resource::

            {
              "objects": [{object}, {object}, ...],
              "deleted_objects": ["URI", "URI", "URI", ...],
            }

        For each object in ``objects``:

            * If the dict does not have a ``resource_uri`` key then the item is
              considered "new" and is handled like a ``POST`` to the resource list.

            * If the dict has a ``resource_uri`` key and the ``resource_uri`` refers
              to an existing resource then the item is a update; it's treated
              like a ``PATCH`` to the corresponding resource detail.

            * If the dict has a ``resource_uri`` but the resource *doesn't* exist,
              then this is considered to be a create-via-``PUT``.

        Each entry in ``deleted_objects`` referes to a resource URI of an existing
        resource to be deleted; each is handled like a ``DELETE`` to the relevent
        resource.

        In any case:

            * If there's a resource URI it *must* refer to a resource of this
              type. It's an error to include a URI of a different resource.

            * ``PATCH`` is all or nothing. If a single sub-operation fails, the
              entire request will fail and all resources will be rolled back.

          * For ``PATCH`` to work, you **must** have ``put`` in your
            :ref:`detail-allowed-methods` setting.

          * To delete objects via ``deleted_objects`` in a ``PATCH`` request you
            **must** have ``delete`` in your :ref:`detail-allowed-methods`
            setting.

        """
        request = convert_post_to_patch(request)
        deserialized = self.deserialize(request, request.raw_post_data, format=request.META.get('CONTENT_TYPE', 'application/json'))

        if "objects" not in deserialized:
            raise BadRequest("Invalid data sent.")

        if len(deserialized["objects"]) and 'put' not in self._meta.detail_allowed_methods:
            raise ImmediateHttpResponse(response=http.HttpMethodNotAllowed())

        for data in deserialized["objects"]:
            # If there's a resource_uri then this is either an
            # update-in-place or a create-via-PUT.
            if "resource_uri" in data:
                uri = data.pop('resource_uri')

                try:
                    obj = self.get_via_uri(uri, request=request)

                    # The object does exist, so this is an update-in-place.
                    bundle = self.build_bundle(obj=obj, request=request)
                    bundle = self.full_dehydrate(bundle)
                    bundle = self.alter_detail_data_to_serialize(request, bundle)
                    self.update_in_place(request, bundle, data)
                except (ObjectDoesNotExist, MultipleObjectsReturned):
                    # The object referenced by resource_uri doesn't exist,
                    # so this is a create-by-PUT equivalent.
                    data = self.alter_deserialized_detail_data(request, data)
                    bundle = self.build_bundle(data=dict_strip_unicode_keys(data), request=request)
                    self.obj_create(bundle, request=request)
            else:
                # There's no resource URI, so this is a create call just
                # like a POST to the list resource.
                data = self.alter_deserialized_detail_data(request, data)
                bundle = self.build_bundle(data=dict_strip_unicode_keys(data), request=request)
                self.obj_create(bundle, request=request)

        if len(deserialized.get('deleted_objects', [])) and 'delete' not in self._meta.detail_allowed_methods:
            raise ImmediateHttpResponse(response=http.HttpMethodNotAllowed())

        for uri in deserialized.get('deleted_objects', []):
            obj = self.get_via_uri(uri, request=request)
            bundle = self.build_bundle(obj=obj, request=request)
            self.authorized_delete_detail(self.get_object_list(request), bundle)
            self.obj_delete(request=request, _obj=obj)

        return http.HttpAccepted()

    def patch_detail(self, request, **kwargs):
        """
        Updates a resource in-place.

        Calls ``obj_update``.

        If the resource is updated, return ``HttpAccepted`` (202 Accepted).
        If the resource did not exist, return ``HttpNotFound`` (404 Not Found).
        """
        request = convert_post_to_patch(request)

        # We want to be able to validate the update, but we can't just pass
        # the partial data into the validator since all data needs to be
        # present. Instead, we basically simulate a PUT by pulling out the
        # original data and updating it in-place.
        # So first pull out the original object. This is essentially
        # ``get_detail``.
        try:
            obj = self.cached_obj_get(request=request, **self.remove_api_resource_names(kwargs))
        except ObjectDoesNotExist:
            return http.HttpNotFound()
        except MultipleObjectsReturned:
            return http.HttpMultipleChoices("More than one resource is found at this URI.")

        bundle = self.build_bundle(obj=obj, request=request)
        bundle = self.full_dehydrate(bundle)
        bundle = self.alter_detail_data_to_serialize(request, bundle)

        # Now update the bundle in-place.
        deserialized = self.deserialize(request, request.raw_post_data, format=request.META.get('CONTENT_TYPE', 'application/json'))
        self.update_in_place(request, bundle, deserialized)

        if not self._meta.always_return_data:
            return http.HttpAccepted()
        else:
            bundle = self.full_dehydrate(bundle)
            bundle = self.alter_detail_data_to_serialize(request, bundle)
            return self.create_response(request, bundle, response_class=http.HttpAccepted)

    def update_in_place(self, request, original_bundle, new_data):
        """
        Update the object in original_bundle in-place using new_data.
        """
        original_bundle.data.update(**dict_strip_unicode_keys(new_data))

        # Now we've got a bundle with the new data sitting in it and we're
        # we're basically in the same spot as a PUT request. SO the rest of this
        # function is cribbed from put_detail.
        self.alter_deserialized_detail_data(request, original_bundle.data)
<<<<<<< HEAD
        self.authorized_update_detail(self.get_object_list(request), original_bundle)
        return self.obj_update(original_bundle, request=request, pk=original_bundle.obj.pk)
=======
        kwargs = {
            self._meta.detail_uri_name: self.get_bundle_detail_data(original_bundle),
            'request': request,
        }
        return self.obj_update(original_bundle, **kwargs)
>>>>>>> 77ce0328

    def get_schema(self, request, **kwargs):
        """
        Returns a serialized form of the schema of the resource.

        Calls ``build_schema`` to generate the data. This method only responds
        to HTTP GET.

        Should return a HttpResponse (200 OK).
        """
        self.method_check(request, allowed=['get'])
        self.is_authenticated(request)
        self.throttle_check(request)
        self.log_throttled_access(request)
        return self.create_response(request, self.build_schema())

    def get_multiple(self, request, **kwargs):
        """
        Returns a serialized list of resources based on the identifiers
        from the URL.

        Calls ``obj_get`` to fetch only the objects requested. This method
        only responds to HTTP GET.

        Should return a HttpResponse (200 OK).
        """
        self.method_check(request, allowed=['get'])
        self.is_authenticated(request)
        self.throttle_check(request)

        # Rip apart the list then iterate.
        kwarg_name = '%s_list' % self._meta.detail_uri_name
        obj_identifiers = kwargs.get(kwarg_name, '').split(';')
        objects = []
        not_found = []

        for identifier in obj_identifiers:
            try:
                obj = self.obj_get(request, **{self._meta.detail_uri_name: identifier})
                bundle = self.build_bundle(obj=obj, request=request)
                bundle = self.full_dehydrate(bundle)

                if self.authorized_read_detail(self.get_object_list(request), bundle):
                    objects.append(bundle)
            except (ObjectDoesNotExist, Unauthorized):
                not_found.append(identifier)

        object_list = {
            'objects': objects,
        }

        if len(not_found):
            object_list['not_found'] = not_found

        self.log_throttled_access(request)
        return self.create_response(request, object_list)


class ModelDeclarativeMetaclass(DeclarativeMetaclass):
    def __new__(cls, name, bases, attrs):
        meta = attrs.get('Meta')

        if meta and hasattr(meta, 'queryset'):
            setattr(meta, 'object_class', meta.queryset.model)

        new_class = super(ModelDeclarativeMetaclass, cls).__new__(cls, name, bases, attrs)
        include_fields = getattr(new_class._meta, 'fields', [])
        excludes = getattr(new_class._meta, 'excludes', [])
        field_names = new_class.base_fields.keys()

        for field_name in field_names:
            if field_name == 'resource_uri':
                continue
            if field_name in new_class.declared_fields:
                continue
            if len(include_fields) and not field_name in include_fields:
                del(new_class.base_fields[field_name])
            if len(excludes) and field_name in excludes:
                del(new_class.base_fields[field_name])

        # Add in the new fields.
        new_class.base_fields.update(new_class.get_fields(include_fields, excludes))

        if getattr(new_class._meta, 'include_absolute_url', True):
            if not 'absolute_url' in new_class.base_fields:
                new_class.base_fields['absolute_url'] = fields.CharField(attribute='get_absolute_url', readonly=True)
        elif 'absolute_url' in new_class.base_fields and not 'absolute_url' in attrs:
            del(new_class.base_fields['absolute_url'])

        return new_class


class ModelResource(Resource):
    """
    A subclass of ``Resource`` designed to work with Django's ``Models``.

    This class will introspect a given ``Model`` and build a field list based
    on the fields found on the model (excluding relational fields).

    Given that it is aware of Django's ORM, it also handles the CRUD data
    operations of the resource.
    """
    __metaclass__ = ModelDeclarativeMetaclass

    @classmethod
    def should_skip_field(cls, field):
        """
        Given a Django model field, return if it should be included in the
        contributed ApiFields.
        """
        # Ignore certain fields (related fields).
        if getattr(field, 'rel'):
            return True

        return False

    @classmethod
    def api_field_from_django_field(cls, f, default=fields.CharField):
        """
        Returns the field type that would likely be associated with each
        Django type.
        """
        result = default
        internal_type = f.get_internal_type()

        if internal_type in ('DateField', 'DateTimeField'):
            result = fields.DateTimeField
        elif internal_type in ('BooleanField', 'NullBooleanField'):
            result = fields.BooleanField
        elif internal_type in ('FloatField',):
            result = fields.FloatField
        elif internal_type in ('DecimalField',):
            result = fields.DecimalField
        elif internal_type in ('IntegerField', 'PositiveIntegerField', 'PositiveSmallIntegerField', 'SmallIntegerField', 'AutoField'):
            result = fields.IntegerField
        elif internal_type in ('FileField', 'ImageField'):
            result = fields.FileField
        elif internal_type == 'TimeField':
            result = fields.TimeField
        # TODO: Perhaps enable these via introspection. The reason they're not enabled
        #       by default is the very different ``__init__`` they have over
        #       the other fields.
        # elif internal_type == 'ForeignKey':
        #     result = ForeignKey
        # elif internal_type == 'ManyToManyField':
        #     result = ManyToManyField

        return result

    @classmethod
    def get_fields(cls, fields=None, excludes=None):
        """
        Given any explicit fields to include and fields to exclude, add
        additional fields based on the associated model.
        """
        final_fields = {}
        fields = fields or []
        excludes = excludes or []

        if not cls._meta.object_class:
            return final_fields

        for f in cls._meta.object_class._meta.fields:
            # If the field name is already present, skip
            if f.name in cls.base_fields:
                continue

            # If field is not present in explicit field listing, skip
            if fields and f.name not in fields:
                continue

            # If field is in exclude list, skip
            if excludes and f.name in excludes:
                continue

            if cls.should_skip_field(f):
                continue

            api_field_class = cls.api_field_from_django_field(f)

            kwargs = {
                'attribute': f.name,
                'help_text': f.help_text,
            }

            if f.null is True:
                kwargs['null'] = True

            kwargs['unique'] = f.unique

            if not f.null and f.blank is True:
                kwargs['default'] = ''
                kwargs['blank'] = True

            if f.get_internal_type() == 'TextField':
                kwargs['default'] = ''

            if f.has_default():
                kwargs['default'] = f.default

            if getattr(f, 'auto_now', False):
                kwargs['default'] = f.auto_now

            if getattr(f, 'auto_now_add', False):
                kwargs['default'] = f.auto_now_add

            final_fields[f.name] = api_field_class(**kwargs)
            final_fields[f.name].instance_name = f.name

        return final_fields

    def check_filtering(self, field_name, filter_type='exact', filter_bits=None):
        """
        Given a field name, a optional filter type and an optional list of
        additional relations, determine if a field can be filtered on.

        If a filter does not meet the needed conditions, it should raise an
        ``InvalidFilterError``.

        If the filter meets the conditions, a list of attribute names (not
        field names) will be returned.
        """
        if filter_bits is None:
            filter_bits = []

        if not field_name in self._meta.filtering:
            raise InvalidFilterError("The '%s' field does not allow filtering." % field_name)

        # Check to see if it's an allowed lookup type.
        if not self._meta.filtering[field_name] in (ALL, ALL_WITH_RELATIONS):
            # Must be an explicit whitelist.
            if not filter_type in self._meta.filtering[field_name]:
                raise InvalidFilterError("'%s' is not an allowed filter on the '%s' field." % (filter_type, field_name))

        if self.fields[field_name].attribute is None:
            raise InvalidFilterError("The '%s' field has no 'attribute' for searching with." % field_name)

        # Check to see if it's a relational lookup and if that's allowed.
        if len(filter_bits):
            if not getattr(self.fields[field_name], 'is_related', False):
                raise InvalidFilterError("The '%s' field does not support relations." % field_name)

            if not self._meta.filtering[field_name] == ALL_WITH_RELATIONS:
                raise InvalidFilterError("Lookups are not allowed more than one level deep on the '%s' field." % field_name)

            # Recursively descend through the remaining lookups in the filter,
            # if any. We should ensure that all along the way, we're allowed
            # to filter on that field by the related resource.
            related_resource = self.fields[field_name].get_related_resource(None)
            return [self.fields[field_name].attribute] + related_resource.check_filtering(filter_bits[0], filter_type, filter_bits[1:])

        return [self.fields[field_name].attribute]

    def filter_value_to_python(self, value, field_name, filters, filter_expr,
            filter_type):
        """
        Turn the string ``value`` into a python object.
        """
        # Simple values
        if value in ['true', 'True', True]:
            value = True
        elif value in ['false', 'False', False]:
            value = False
        elif value in ('nil', 'none', 'None', None):
            value = None

        # Split on ',' if not empty string and either an in or range filter.
        if filter_type in ('in', 'range') and len(value):
            if hasattr(filters, 'getlist'):
                value = []

                for part in filters.getlist(filter_expr):
                    value.extend(part.split(','))
            else:
                value = value.split(',')

        return value

    def build_filters(self, filters=None):
        """
        Given a dictionary of filters, create the necessary ORM-level filters.

        Keys should be resource fields, **NOT** model fields.

        Valid values are either a list of Django filter types (i.e.
        ``['startswith', 'exact', 'lte']``), the ``ALL`` constant or the
        ``ALL_WITH_RELATIONS`` constant.
        """
        # At the declarative level:
        #     filtering = {
        #         'resource_field_name': ['exact', 'startswith', 'endswith', 'contains'],
        #         'resource_field_name_2': ['exact', 'gt', 'gte', 'lt', 'lte', 'range'],
        #         'resource_field_name_3': ALL,
        #         'resource_field_name_4': ALL_WITH_RELATIONS,
        #         ...
        #     }
        # Accepts the filters as a dict. None by default, meaning no filters.
        if filters is None:
            filters = {}

        qs_filters = {}

        if hasattr(self._meta, 'queryset'):
            # Get the possible query terms from the current QuerySet.
            if hasattr(self._meta.queryset.query.query_terms, 'keys'):
                # Django 1.4 & below compatibility.
                query_terms = self._meta.queryset.query.query_terms.keys()
            else:
                # Django 1.5+.
                query_terms = self._meta.queryset.query.query_terms
        else:
            query_terms = QUERY_TERMS.keys()

        for filter_expr, value in filters.items():
            filter_bits = filter_expr.split(LOOKUP_SEP)
            field_name = filter_bits.pop(0)
            filter_type = 'exact'

            if not field_name in self.fields:
                # It's not a field we know about. Move along citizen.
                continue

            if len(filter_bits) and filter_bits[-1] in query_terms:
                filter_type = filter_bits.pop()

            lookup_bits = self.check_filtering(field_name, filter_type, filter_bits)
            value = self.filter_value_to_python(value, field_name, filters, filter_expr, filter_type)

            db_field_name = LOOKUP_SEP.join(lookup_bits)
            qs_filter = "%s%s%s" % (db_field_name, LOOKUP_SEP, filter_type)
            qs_filters[qs_filter] = value

        return dict_strip_unicode_keys(qs_filters)

    def apply_sorting(self, obj_list, options=None):
        """
        Given a dictionary of options, apply some ORM-level sorting to the
        provided ``QuerySet``.

        Looks for the ``order_by`` key and handles either ascending (just the
        field name) or descending (the field name with a ``-`` in front).

        The field name should be the resource field, **NOT** model field.
        """
        if options is None:
            options = {}

        parameter_name = 'order_by'

        if not 'order_by' in options:
            if not 'sort_by' in options:
                # Nothing to alter the order. Return what we've got.
                return obj_list
            else:
                warnings.warn("'sort_by' is a deprecated parameter. Please use 'order_by' instead.")
                parameter_name = 'sort_by'

        order_by_args = []

        if hasattr(options, 'getlist'):
            order_bits = options.getlist(parameter_name)
        else:
            order_bits = options.get(parameter_name)

            if not isinstance(order_bits, (list, tuple)):
                order_bits = [order_bits]

        for order_by in order_bits:
            order_by_bits = order_by.split(LOOKUP_SEP)

            field_name = order_by_bits[0]
            order = ''

            if order_by_bits[0].startswith('-'):
                field_name = order_by_bits[0][1:]
                order = '-'

            if not field_name in self.fields:
                # It's not a field we know about. Move along citizen.
                raise InvalidSortError("No matching '%s' field for ordering on." % field_name)

            if not field_name in self._meta.ordering:
                raise InvalidSortError("The '%s' field does not allow ordering." % field_name)

            if self.fields[field_name].attribute is None:
                raise InvalidSortError("The '%s' field has no 'attribute' for ordering with." % field_name)

            order_by_args.append("%s%s" % (order, LOOKUP_SEP.join([self.fields[field_name].attribute] + order_by_bits[1:])))

        return obj_list.order_by(*order_by_args)

    def apply_filters(self, request, applicable_filters):
        """
        An ORM-specific implementation of ``apply_filters``.

        The default simply applies the ``applicable_filters`` as ``**kwargs``,
        but should make it possible to do more advanced things.
        """
        return self.get_object_list(request).filter(**applicable_filters)

    def get_object_list(self, request):
        """
        An ORM-specific implementation of ``get_object_list``.

        Returns a queryset that may have been limited by other overrides.
        """
        return self._meta.queryset._clone()

    def obj_get_list(self, request=None, **kwargs):
        """
        A ORM-specific implementation of ``obj_get_list``.

        Takes an optional ``request`` object, whose ``GET`` dictionary can be
        used to narrow the query.
        """
        filters = {}

        if hasattr(request, 'GET'):
            # Grab a mutable copy.
            filters = request.GET.copy()

        # Update with the provided kwargs.
        filters.update(kwargs)
        applicable_filters = self.build_filters(filters=filters)

        bundle = self.build_bundle(request=request)

        try:
            base_object_list = self.apply_filters(request, applicable_filters)
            return self._meta.authorization.read_list(base_object_list, bundle)
        except ValueError:
            raise BadRequest("Invalid resource lookup data provided (mismatched type).")

    def obj_get(self, request=None, **kwargs):
        """
        A ORM-specific implementation of ``obj_get``.

        Takes optional ``kwargs``, which are used to narrow the query to find
        the instance.
        """
        try:
            object_list = self.get_object_list(request).filter(**kwargs)
            stringified_kwargs = ', '.join(["%s=%s" % (k, v) for k, v in kwargs.items()])

            if len(object_list) <= 0:
                raise self._meta.object_class.DoesNotExist("Couldn't find an instance of '%s' which matched '%s'." % (self._meta.object_class.__name__, stringified_kwargs))
            elif len(object_list) > 1:
                raise MultipleObjectsReturned("More than '%s' matched '%s'." % (self._meta.object_class.__name__, stringified_kwargs))

            return object_list[0]
        except ValueError:
            raise NotFound("Invalid resource lookup data provided (mismatched type).")

    def obj_create(self, bundle, request=None, **kwargs):
        """
        A ORM-specific implementation of ``obj_create``.
        """

        bundle.obj = self._meta.object_class()

        for key, value in kwargs.items():
            setattr(bundle.obj, key, value)
        bundle = self.full_hydrate(bundle)
        return self.save(bundle)

    def lookup_kwargs_with_identifiers(self, bundle, kwargs):
        """
        Kwargs here represent uri identifiers Ex: /repos/<user_id>/<repo_name>/
        We need to turn those identifiers into Python objects for generating
        lookup parameters that can find them in the DB
        """
        lookup_kwargs = {}
        bundle.obj = self.get_object_list(bundle.request).model()
        # Override data values, we rely on uri identifiers
        bundle.data.update(kwargs)
        # We're going to manually hydrate, as opposed to calling
        # ``full_hydrate``, to ensure we don't try to flesh out related
        # resources & keep things speedy.
        bundle = self.hydrate(bundle)

        for identifier in kwargs:
            if identifier == self._meta.detail_uri_name:
                lookup_kwargs[identifier] = kwargs[identifier]
                continue

            field_object = self.fields[identifier]

            # Skip readonly or related fields.
            if field_object.readonly is True or getattr(field_object, 'is_related', False):
                continue

            # Check for an optional method to do further hydration.
            method = getattr(self, "hydrate_%s" % identifier, None)

            if method:
                bundle = method(bundle)

            if field_object.attribute:
                value = field_object.hydrate(bundle)

            lookup_kwargs[identifier] = value

        return lookup_kwargs

    def obj_update(self, bundle, request=None, skip_errors=False, **kwargs):
        """
        A ORM-specific implementation of ``obj_update``.
        """
        if not bundle.obj or not self.get_bundle_detail_data(bundle):
            try:
                lookup_kwargs = self.lookup_kwargs_with_identifiers(bundle, kwargs)
            except:
                # if there is trouble hydrating the data, fall back to just
                # using kwargs by itself (usually it only contains a "pk" key
                # and this will work fine.
                lookup_kwargs = kwargs

            try:
                bundle.obj = self.obj_get(bundle.request, **lookup_kwargs)
            except ObjectDoesNotExist:
                raise NotFound("A model instance matching the provided arguments could not be found.")

        bundle = self.full_hydrate(bundle)
        return self.save(bundle)

    def obj_delete_list(self, request=None, **kwargs):
        """
        A ORM-specific implementation of ``obj_delete_list``.

        Takes optional ``kwargs``, which can be used to narrow the query.
        """
        base_object_list = self.get_object_list(request).filter(**kwargs)
        bundle = self.build_bundle(request=request)
        authed_deleted_list = self.authorized_delete_list(base_object_list, bundle)

        if hasattr(authed_deleted_list, 'delete'):
            # It's likely a ``QuerySet``. Call ``.delete()`` for efficiency.
            authed_deleted_list.delete()
        else:
            for authed_obj in authed_deleted_list:
                authed_obj.delete()

    def obj_delete(self, request=None, **kwargs):
        """
        A ORM-specific implementation of ``obj_delete``.

        Takes optional ``kwargs``, which are used to narrow the query to find
        the instance.
        """
        obj = kwargs.pop('_obj', None)

        if not hasattr(obj, 'delete'):
            try:
                obj = self.obj_get(request, **kwargs)
            except ObjectDoesNotExist:
                raise NotFound("A model instance matching the provided arguments could not be found.")

        obj.delete()

    @transaction.commit_on_success()
    def patch_list(self, request, **kwargs):
        """
        An ORM-specific implementation of ``patch_list``.

        Necessary because PATCH should be atomic (all-success or all-fail)
        and the only way to do this neatly is at the database level.
        """
        return super(ModelResource, self).patch_list(request, **kwargs)

    def rollback(self, bundles):
        """
        A ORM-specific implementation of ``rollback``.

        Given the list of bundles, delete all models pertaining to those
        bundles.
        """
        for bundle in bundles:
            if bundle.obj and self.get_bundle_detail_data(bundle):
                bundle.obj.delete()

    def save(self, bundle):
        # Check if they're authorized.
        if bundle.obj.pk:
            self.authorized_update_detail(self.get_object_list(bundle.request), bundle)
        else:
            self.authorized_create_detail(self.get_object_list(bundle.request), bundle)

        self.is_valid(bundle, bundle.request)

        if bundle.errors:
            self.error_response(bundle.errors, bundle.request)

        # Save FKs just in case.
        self.save_related(bundle)

        # Save the main object.
        bundle.obj.save()

        # Now pick up the M2M bits.
        m2m_bundle = self.hydrate_m2m(bundle)
        self.save_m2m(m2m_bundle)
        return bundle

    def save_related(self, bundle):
        """
        Handles the saving of related non-M2M data.

        Calling assigning ``child.parent = parent`` & then calling
        ``Child.save`` isn't good enough to make sure the ``parent``
        is saved.

        To get around this, we go through all our related fields &
        call ``save`` on them if they have related, non-M2M data.
        M2M data is handled by the ``ModelResource.save_m2m`` method.
        """
        for field_name, field_object in self.fields.items():
            if not getattr(field_object, 'is_related', False):
                continue

            if getattr(field_object, 'is_m2m', False):
                continue

            if not field_object.attribute:
                continue

            if field_object.readonly:
                continue

            if field_object.blank and not bundle.data.has_key(field_name):
                continue

            if field_object.readonly:
                continue

            # Get the object.
            try:
                related_obj = getattr(bundle.obj, field_object.attribute)
            except ObjectDoesNotExist:
                related_obj = None

            # Because sometimes it's ``None`` & that's OK.
            if related_obj:
                #deal with related resources on m2m fields
                if getattr(bundle, "related_obj", None) is not None and \
                    getattr(bundle, "related_name", None) is not None and \
                    field_object.attribute == bundle.related_name:

                    setattr(bundle.obj, field_object.attribute, related_obj)
                    continue

                if field_object.related_name:
                    if not self.get_bundle_detail_data(bundle):
                        bundle.obj.save()

                    setattr(related_obj, field_object.related_name, bundle.obj)

                related_resource = field_object.get_related_resource(related_obj)
                related_data = bundle.data.get(field_name, None)
                related_bundle = related_resource.build_bundle(obj=related_obj, data=related_data, request=bundle.request)

                # FIXME: To avoid excessive saves, we may need to pass along a
                #        set of objects/pks seens so as not to resave.
                related_resource.save(related_bundle)
                setattr(bundle.obj, field_object.attribute, related_obj)

    def save_m2m(self, bundle):
        """
        Handles the saving of related M2M data.

        Due to the way Django works, the M2M data must be handled after the
        main instance, which is why this isn't a part of the main ``save`` bits.

        Currently slightly inefficient in that it will clear out the whole
        relation and recreate the related data as needed.
        """
        for field_name, field_object in self.fields.items():
            if not getattr(field_object, 'is_m2m', False):
                continue

            if not field_object.attribute:
                continue

            if field_object.readonly:
                continue

            # Get the manager.
            related_mngr = None

            if isinstance(field_object.attribute, basestring):
                related_mngr = getattr(bundle.obj, field_object.attribute)
            elif callable(field_object.attribute):
                related_mngr = field_object.attribute(bundle)

            if not related_mngr:
                continue

            if hasattr(related_mngr, 'clear'):
                # FIXME: Dupe the original bundle, copy in the new object &
                #        check the perms on that (using the related resource)?

                # Clear it out, just to be safe.
                related_mngr.clear()

            related_objs = []

            for related_bundle in bundle.data[field_name]:
                # FIXME: Dupe the original bundle, copy in the new object &
                #        check the perms on that (usin the related resource)?
                related_resource = field_object.get_related_resource(related_bundle.obj)
                # related_bundle = related_resource.build_bundle(obj=related_bundle.obj, request=related_bundle.request)

                # FIXME: To avoid excessive saves, we may need to pass along a
                #        set of objects/pks seens so as not to resave.
                related_resource.save(related_bundle)
                related_objs.append(related_bundle.obj)

            related_mngr.add(*related_objs)

    def detail_uri_kwargs(self, bundle_or_obj):
        """
        Given a ``Bundle`` or an object (typically a ``Model`` instance),
        it returns the extra kwargs needed to generate a detail URI.

        By default, it uses the model's ``pk`` in order to create the URI.
        """
        kwargs = {}

        if isinstance(bundle_or_obj, Bundle):
            kwargs[self._meta.detail_uri_name] = getattr(bundle_or_obj.obj, self._meta.detail_uri_name)
        else:
            kwargs[self._meta.detail_uri_name] = getattr(bundle_or_obj, self._meta.detail_uri_name)

        return kwargs


class NamespacedModelResource(ModelResource):
    """
    A ModelResource subclass that respects Django namespaces.
    """
    def _build_reverse_url(self, name, args=None, kwargs=None):
        namespaced = "%s:%s" % (self._meta.urlconf_namespace, name)
        return reverse(namespaced, args=args, kwargs=kwargs)


# Based off of ``piston.utils.coerce_put_post``. Similarly BSD-licensed.
# And no, the irony is not lost on me.
def convert_post_to_VERB(request, verb):
    """
    Force Django to process the VERB.
    """
    if request.method == verb:
        if hasattr(request, '_post'):
            del(request._post)
            del(request._files)

        try:
            request.method = "POST"
            request._load_post_and_files()
            request.method = verb
        except AttributeError:
            request.META['REQUEST_METHOD'] = 'POST'
            request._load_post_and_files()
            request.META['REQUEST_METHOD'] = verb
        setattr(request, verb, request.POST)

    return request


def convert_post_to_put(request):
    return convert_post_to_VERB(request, verb='PUT')


def convert_post_to_patch(request):
    return convert_post_to_VERB(request, verb='PATCH')<|MERGE_RESOLUTION|>--- conflicted
+++ resolved
@@ -1564,16 +1564,12 @@
         # we're basically in the same spot as a PUT request. SO the rest of this
         # function is cribbed from put_detail.
         self.alter_deserialized_detail_data(request, original_bundle.data)
-<<<<<<< HEAD
         self.authorized_update_detail(self.get_object_list(request), original_bundle)
-        return self.obj_update(original_bundle, request=request, pk=original_bundle.obj.pk)
-=======
         kwargs = {
             self._meta.detail_uri_name: self.get_bundle_detail_data(original_bundle),
             'request': request,
         }
         return self.obj_update(original_bundle, **kwargs)
->>>>>>> 77ce0328
 
     def get_schema(self, request, **kwargs):
         """
