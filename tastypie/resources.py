--- conflicted
+++ resolved
@@ -1179,13 +1179,9 @@
             # Attempt to be transactional, deleting any previously created
             # objects if validation fails.
             try:
-<<<<<<< HEAD
-                self.is_valid(bundle, request)
+                self.obj_create(bundle, request=request, **self.remove_api_resource_names(kwargs))
                 self.authorized_to_change(bundle)
-=======
-                self.obj_create(bundle, request=request, **self.remove_api_resource_names(kwargs))
                 bundles_seen.append(bundle)
->>>>>>> 9ebf9708
             except ImmediateHttpResponse:
                 self.rollback(bundles_seen)
                 raise
@@ -1245,44 +1241,6 @@
                 updated_bundle = self.alter_detail_data_to_serialize(request, updated_bundle)
                 return self.create_response(request, updated_bundle, response_class=http.HttpCreated, location=location)
 
-<<<<<<< HEAD
-=======
-    def post_list(self, request, **kwargs):
-        """
-        Creates a new resource/object with the provided data.
-
-        Calls ``obj_create`` with the provided data and returns a response
-        with the new resource's location.
-
-        If a new resource is created, return ``HttpCreated`` (201 Created).
-        If ``Meta.always_return_data = True``, there will be a populated body
-        of serialized data.
-        """
-        deserialized = self.deserialize(request, request.raw_post_data, format=request.META.get('CONTENT_TYPE', 'application/json'))
-        deserialized = self.alter_deserialized_detail_data(request, deserialized)
-        bundle = self.build_bundle(data=dict_strip_unicode_keys(deserialized), request=request)
-        updated_bundle = self.obj_create(bundle, request=request, **self.remove_api_resource_names(kwargs))
-        location = self.get_resource_uri(updated_bundle)
-
-        if not self._meta.always_return_data:
-            return http.HttpCreated(location=location)
-        else:
-            updated_bundle = self.full_dehydrate(updated_bundle)
-            updated_bundle = self.alter_detail_data_to_serialize(request, updated_bundle)
-            return self.create_response(request, updated_bundle, response_class=http.HttpCreated, location=location)
-
-    def post_detail(self, request, **kwargs):
-        """
-        Creates a new subcollection of the resource under a resource.
-
-        This is not implemented by default because most people's data models
-        aren't self-referential.
-
-        If a new resource is created, return ``HttpCreated`` (201 Created).
-        """
-        return http.HttpNotImplemented()
-
->>>>>>> 9ebf9708
     def delete_list(self, request, **kwargs):
         """
         Destroys a collection of resources/objects.
@@ -1405,22 +1363,14 @@
                     data = self.alter_deserialized_detail_data(request, data)
                     bundle = self.build_bundle(data=dict_strip_unicode_keys(data))
                     bundle.obj.pk = obj.pk
-<<<<<<< HEAD
-                    self.is_valid(bundle, request)
                     self.authorized_to_add(bundle)
-=======
->>>>>>> 9ebf9708
                     self.obj_create(bundle, request=request)
             else:
                 # There's no resource URI, so this is a create call just
                 # like a POST to the list resource.
                 data = self.alter_deserialized_detail_data(request, data)
                 bundle = self.build_bundle(data=dict_strip_unicode_keys(data))
-<<<<<<< HEAD
-                self.is_valid(bundle, request)
                 self.authorized_to_add(bundle)
-=======
->>>>>>> 9ebf9708
                 self.obj_create(bundle, request=request)
 
         if len(deserialized.get('deleted_objects', [])) and 'delete' not in self._meta.detail_allowed_methods:
@@ -1477,11 +1427,7 @@
         # we're basically in the same spot as a PUT request. SO the rest of this
         # function is cribbed from put_detail.
         self.alter_deserialized_detail_data(request, original_bundle.data)
-<<<<<<< HEAD
-        self.is_valid(original_bundle, request)
         #authorization checking done by self.obj_update
-=======
->>>>>>> 9ebf9708
         return self.obj_update(original_bundle, request=request, pk=original_bundle.obj.pk)
 
     def get_schema(self, request, **kwargs):
@@ -1916,16 +1862,7 @@
         """
         A ORM-specific implementation of ``obj_create``.
         """
-<<<<<<< HEAD
         bundle = self.kwargs_hydrate(bundle, **kwargs)
-
-=======
-
-        bundle.obj = self._meta.object_class()
-
-        for key, value in kwargs.items():
-            setattr(bundle.obj, key, value)
->>>>>>> 9ebf9708
         bundle = self.full_hydrate(bundle)
         self.is_valid(bundle,request)
 
@@ -1945,7 +1882,6 @@
         self.save_m2m(m2m_bundle)
         return bundle
 
-<<<<<<< HEAD
     def kwargs_hydrate(self, bundle, **kwargs):
         """
         Builds a new model object in preparation for saving
@@ -1959,10 +1895,7 @@
         return bundle
 
 
-    def obj_update(self, bundle, request=None, **kwargs):
-=======
     def obj_update(self, bundle, request=None, skip_errors=False, **kwargs):
->>>>>>> 9ebf9708
         """
         A ORM-specific implementation of ``obj_update``.
         """
@@ -2103,16 +2036,13 @@
 
             # Because sometimes it's ``None`` & that's OK.
             if related_obj:
-<<<<<<< HEAD
+                if field_object.related_name:
+                    setattr(related_obj, field_object.related_name, bundle.obj)
                 related_resource = field_object.get_related_resource(related_obj)
                 related_bundle = related_resource.build_bundle(obj=related_obj, request=bundle.request)
 
                 # Check if they're authorized.
                 related_resource.authorized_to_change(related_bundle)
-=======
-                if field_object.related_name:
-                    setattr(related_obj, field_object.related_name, bundle.obj)
->>>>>>> 9ebf9708
 
                 related_obj.save()
                 setattr(bundle.obj, field_object.attribute, related_obj)
