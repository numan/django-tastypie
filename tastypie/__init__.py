--- conflicted
+++ resolved
@@ -1,6 +1,2 @@
 __author__ = 'Daniel Lindsley, Cody Soyland, Matt Croydon, Josh Bohde & Issac Kelly'
-<<<<<<< HEAD
-__version__ = (0, 9, 12, 'beta')
-=======
-__version__ = (0, 9, 12, 'alpha')
->>>>>>> 0100f57e
+__version__ = (0, 9, 12, 'alpha')