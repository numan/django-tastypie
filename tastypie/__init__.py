--- conflicted
+++ resolved
@@ -1,6 +1,2 @@
 __author__ = 'Daniel Lindsley, Cody Soyland, Matt Croydon, Josh Bohde & Issac Kelly'
-<<<<<<< HEAD
-__version__ = (0, 9, 12, 'beta')
-=======
-__version__ = (0, 9, 12, 'alpha')
->>>>>>> 77ce0328
+__version__ = (0, 9, 12, 'alpha')